--- conflicted
+++ resolved
@@ -362,15 +362,9 @@
                                 ops.ElementWise(f'context_add_norm_1', self._num_layers, 2*h, 2*h, 0.8),
                                 ops.GEMM(f'context_downscale_gemm', self._num_layers, 2112, h, gemm_quant_mode), # on every gpu, fused_a
                                 ops.GEMM(f'context_q_b_proj_gemm', self._num_layers, 24576//tp_size, 1536, gemm_quant_mode),
-<<<<<<< HEAD
                                 ops.GEMM(f'context_kv_b_proj_gemm', self._num_layers, 32768//tp_size, 512, gemm_quant_mode), # agg ctx attn part
-                                ops.ContextMLA(f'context_attention', self._num_layers, tp_size, kvcache_quant_mode, fmha_quant_mode), # agg ctx attn part
+                                ops.ContextMLA(f'context_attention', self._num_layers, 128//tp_size, kvcache_quant_mode, fmha_quant_mode), # agg ctx attn part
                                 ops.GEMM(f'context_proj_gemm', self._num_layers, h, 128*128//tp_size, gemm_quant_mode), # agg ctx attn part
-=======
-                                ops.GEMM(f'context_kv_b_proj_gemm', self._num_layers, 32768//tp_size, 512, gemm_quant_mode), # ifb ctx attn part
-                                ops.ContextMLA(f'context_attention', self._num_layers, 128//tp_size, kvcache_quant_mode, fmha_quant_mode), # ifb ctx attn part
-                                ops.GEMM(f'context_proj_gemm', self._num_layers, h, 128*128//tp_size, gemm_quant_mode), # ifb ctx attn part
->>>>>>> a7c507ed
                                 ops.ElementWise(f'context_add_norm_2', self._num_layers, 2*h, 2*h, 0.8)])
 
         # shared moe
@@ -406,15 +400,9 @@
                                 ops.ElementWise(f'generation_add_norm_1', self._num_layers*self._mtp_scale_factor, 2*h, 2*h, 0.8),
                                 ops.GEMM(f'generation_downscale_gemm', self._num_layers*self._mtp_scale_factor, 2112, h, gemm_quant_mode), # on every gpu
                                 ops.GEMM(f'generation_q_b_proj_gemm', self._num_layers*self._mtp_scale_factor, 24576//tp_size, 1536, gemm_quant_mode),
-<<<<<<< HEAD
                                 ops.MLABmm(f'generation_bmm_pre', self._num_layers*self._mtp_scale_factor, self._num_heads//tp_size, mla_bmm_quant_mode, if_pre=True), # agg gen attn part
-                                ops.GenerationMLA(f'generation_attention', self._num_layers*self._mtp_scale_factor, tp_size, kvcache_quant_mode), # agg gen attn part
+                                ops.GenerationMLA(f'generation_attention', self._num_layers*self._mtp_scale_factor, 128//tp_size, kvcache_quant_mode), # agg gen attn part
                                 ops.MLABmm(f'generation_bmm_post', self._num_layers*self._mtp_scale_factor, self._num_heads//tp_size, mla_bmm_quant_mode, if_pre=False), # agg gen attn part
-=======
-                                ops.MLABmm(f'generation_bmm_pre', self._num_layers*self._mtp_scale_factor, self._num_heads//tp_size, mla_bmm_quant_mode, if_pre=True), # ifb gen attn part
-                                ops.GenerationMLA(f'generation_attention', self._num_layers*self._mtp_scale_factor, 128//tp_size, kvcache_quant_mode), # ifb gen attn part
-                                ops.MLABmm(f'generation_bmm_post', self._num_layers*self._mtp_scale_factor, self._num_heads//tp_size, mla_bmm_quant_mode, if_pre=False), # ifb gen attn part
->>>>>>> a7c507ed
                                 ops.GEMM(f'generation_proj_gemm', self._num_layers*self._mtp_scale_factor, h, h//tp_size, gemm_quant_mode),
                                 ops.ElementWise(f'generation_add_norm_2', self._num_layers*self._mtp_scale_factor, 2*h, 2*h, 0.8)])
 

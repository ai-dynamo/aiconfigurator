--- conflicted
+++ resolved
@@ -243,51 +243,6 @@
     """
     Get Pareto front from raw data points.
     """
-<<<<<<< HEAD
-    color_list = ['red', 'blue', 'green', 'orange', 'purple', 'brown', 'pink', 'gray', 'olive', 'cyan']
-
-    # store results
-    if write_results:
-        dir_name = f'results/{title}_{random.randint(0,1000000)}'
-        logger.info('saving results to ', dir_name)
-        safe_mkdir(dir_name, exist_ok=True)
-        for label, results_df in label_results_dict.items():
-            results_df.to_csv(f'{dir_name}/{label}.csv', index=False)
-
-    fig, ax = plt.subplots(1,1, figsize=(8,5))
-    plt.title(title)
-    for i, (label, results_df) in enumerate(label_results_dict.items()):
-        draw_pareto(results_df, 'tokens/s/user', 'tokens/s/gpu', ax, color_list[i%len(color_list)], label)
-
-    if write_results:
-        plt.savefig(f'{dir_name}/{title}.png')
-    if show_results:
-        plt.show()
-    return
-
-
-if __name__ == '__main__':
-    version = '0.5.0'
-    backend_name = 'sglang'
-    model_name = 'DEEPSEEK_V3'
-    max_worker_list = list(range(1,33,1))
-    model_config = config.ModelConfig(gemm_quant_mode=common.GEMMQuantMode.fp8_ootb,
-                                      kvcache_quant_mode=common.KVCacheQuantMode.float16,
-                                      fmha_quant_mode=common.FMHAQuantMode.float16,
-                                      moe_quant_mode=common.MoEQuantMode.fp8_block)
-    runtime_config = config.RuntimeConfig(isl=1024, osl=1024, ttft=1000, tpot=list(range(4,20,1))+list(range(20,200,5)))
-
-    h200_database = get_database(system='h200_sxm', backend=backend_name, version=version)
-    # moe
-    ifb_parallel_config_list = prefill_parallel_config_list = decode_parallel_config_list = enumerate_parallel_config(num_gpu_list=[8], # deepseek needs at least 4 gpus
-                                                         tp_list=[1,8],
-                                                         pp_list=[1],
-                                                         moe_tp_list=[1],
-                                                         moe_ep_list=[8],
-                                                         dp_list=[1,8],
-                                                         is_moe=True,
-                                                         backend=common.BackendName(backend_name))
-=======
     df = df.sort_values(by=x_col)
     def is_pareto(costs: np.ndarray) -> np.ndarray:
         is_better = np.ones(costs.shape[0], dtype=bool)
@@ -482,7 +437,6 @@
     if top_n < 1:
         logger.error(f"top_n is less than 1")
         return pd.DataFrame()
->>>>>>> f846ab4f
     
     if not candidate_configs.empty:
         # compute achieved cluster-scale tokens/s/gpu

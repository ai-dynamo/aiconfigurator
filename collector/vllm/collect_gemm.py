--- conflicted
+++ resolved
@@ -16,12 +16,7 @@
 from collector.helper import benchmark_with_power, get_sm_version, log_perf
 from collector.vllm.utils import setup_distributed
 
-<<<<<<< HEAD
-compatible_version = ["0.11.0", "0.12.0"]
-
-=======
 compatible_versions = ["0.11.0", "0.12.0"]
->>>>>>> 11120971
 
 FP8_BLOCK_SHAPE = (128, 128)
 

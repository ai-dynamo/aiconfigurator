# SPDX-FileCopyrightText: Copyright (c) 2025 NVIDIA CORPORATION & AFFILIATES. All rights reserved.
# SPDX-License-Identifier: Apache-2.0

from aiconfigurator.sdk.inference_session import InferenceSession, DisaggInferenceSession
import pandas as pd
import numpy as np
from aiconfigurator.sdk.models import get_model
from aiconfigurator.sdk.perf_database import get_database, PerfDatabase, get_latest_database_version
from aiconfigurator.sdk.common import ColumnsAgg
from aiconfigurator.sdk.backends.factory import get_backend
import matplotlib.pyplot as plt
import plotext
import copy
from typing import Optional
from aiconfigurator.sdk import config
from aiconfigurator.sdk import common
import logging
import traceback
import logging
import traceback
from scipy.interpolate import interp1d
from aiconfigurator.sdk.utils import safe_mkdir
logger = logging.getLogger(__name__)


def enumerate_parallel_config(num_gpu_list: list[int], 
                              tp_list: list[int], 
                              pp_list: list[int], 
                              dp_list: list[int]=[1], 
                              moe_tp_list: list[int]=[1], 
                              moe_ep_list: list[int]=[1], 
                              is_moe: bool=False,
                              backend: common.BackendName=common.BackendName.trtllm) -> list[list[int]]:
    """
    Enumerate parallel configurations based on parallel list. This is a helper function for agg_pareto and disagg_pareto to define search space.

    Args:
        num_gpu_list: list of number of gpus, this is used to filter out invalid parallel configurations
        tp_list: list of tensor parallel sizes
        pp_list: list of pipeline parallel sizes
        dp_list: list of data parallel sizes
        moe_tp_list: list of moe tensor parallel sizes
        moe_ep_list: list of moe expert parallel sizes
        is_moe: whether to use moe
        backend: backend name enum. Important for moe parallel enumeration as different backends have different moe parallel support.
    Returns:
        parallel_config_list: list of parallel configurations
    """
    parallel_config_list = []
    for tp in tp_list:
        for pp in pp_list:
            if is_moe:
                for dp in dp_list:
                    for moe_tp in moe_tp_list:
                        for moe_ep in moe_ep_list:
                            if dp*tp*pp in num_gpu_list and dp*tp == moe_tp*moe_ep: # check num gpu and width
                                # backend specific filters
                                if backend == common.BackendName.trtllm: # trtllm as trtllm don't supports attn tp > 1
                                    if dp > 1 and tp > 1:
                                        continue
                                elif backend == common.BackendName.sglang: # sglang doesn't support moe tp and moe ep > 1 at the same time for now
                                    if moe_tp > 1 and moe_ep > 1:
                                        continue
                                parallel_config_list.append([tp, pp, dp, moe_tp, moe_ep])
            else:
                if tp*pp in num_gpu_list:
                    parallel_config_list.append([tp, pp, 1, 1, 1])
    
    for parallel_config in parallel_config_list:
        tp, pp, dp, moe_tp, moe_ep = parallel_config
        logger.info(f"Enumerated parallel config: tp={tp}, pp={pp}, dp={dp}, moe_tp={moe_tp}, moe_ep={moe_ep}")

    return parallel_config_list

def agg_pareto(model_name: str,
               runtime_config: config.RuntimeConfig, 
               database: PerfDatabase,
               backend_name: str,
               model_config: config.ModelConfig,
               parallel_config_list: list[list[int]]) -> pd.DataFrame:
    """
    Find Pareto front for agg.
    We will first enumerate all the parallel configurations and then find the Pareto front for each parallel configuration.

    Args:
        model_name: name of the model
        runtime_config: runtime config. tpot is a list of tpot values to search over or a single tpot value
        database: database
        backend_name: name of the backend
        model_config: model config
        parallel_config_list: list of parallel configurations
    
    Returns:
        results_df: dataframe of the results
    """
    
    tpot_list = runtime_config.tpot if isinstance(runtime_config.tpot, list) else [runtime_config.tpot]

    # agg is agg server, the loop over parallel is outside here.
    results_df = pd.DataFrame(columns=ColumnsAgg)
    for parallel_config in parallel_config_list:
        tp_size, pp_size, dp_size, moe_tp_size, moe_ep_size = parallel_config
        logger.debug(f"Getting candidate workers with parallel config: tp={tp_size}, pp={pp_size}, dp={dp_size}, moe_tp={moe_tp_size}, moe_ep={moe_ep_size}")
        
        try:
            overwritten_model_config = copy.deepcopy(model_config)
            overwritten_model_config.pp_size = pp_size
            overwritten_model_config.tp_size = tp_size
            overwritten_model_config.moe_tp_size = moe_tp_size
            overwritten_model_config.moe_ep_size = moe_ep_size
            overwritten_model_config.attention_dp_size = dp_size
            model = get_model(model_name=model_name, model_config=overwritten_model_config)
            backend = get_backend(backend_name)
            sess = InferenceSession(model=model, database=database, backend=backend)
            for tpot in tpot_list:
                overwritten_runtime_config = copy.deepcopy(runtime_config)
                overwritten_runtime_config.tpot = tpot
                summary = sess.find_best_agg_result_under_constraints(runtime_config=overwritten_runtime_config,
                                                        top_k=10, max_batch_size=512, ctx_stride=512)
                result_df = summary.get_summary_df()
                if (len(result_df) == 0):
                    logger.debug(f"No result found for tpot {tpot}ms in agg pareto.")
                    continue
                if len(results_df) == 0:
                    results_df = result_df
                else:
                    results_df = pd.concat([results_df, result_df], axis=0, ignore_index=True)
        except Exception as e:
            logger.error(f"Error getting candidate workers with parallel config: tp={tp_size}, pp={pp_size}, dp={dp_size}, moe_tp={moe_tp_size}, moe_ep={moe_ep_size}, skip this combination: {traceback.format_exc()}")
            continue

    results_df = results_df.sort_values(by='tokens/s/gpu', ascending=False).reset_index(drop=True)

    return results_df

def disagg_pareto(model_name: str,
                  runtime_config: config.RuntimeConfig, 
                  prefill_database: PerfDatabase,
                  prefill_backend_name: str, 
                  prefill_model_config: config.ModelConfig, 
                  prefill_parallel_config_list: list[list[int]], 
                  prefill_latency_correction_scale: float,
                  decode_database: PerfDatabase, 
                  decode_backend_name: str, 
                  decode_model_config: config.ModelConfig, 
                  decode_parallel_config_list: list[list[int]], 
                  decode_latency_correction_scale: float,
                  **kwargs) -> pd.DataFrame:
    """
    Find Pareto front for Disaggregated Inference.
    This is a proxy function calls into DisaggInferenceSession.find_best_disagg_result_under_constraints.

    Args:
        model_name: name of the model
        runtime_config: runtime config
        prefill_database: prefill database
        prefill_backend_name: prefill backend name
        prefill_model_config: prefill model config
        prefill_parallel_config_list: prefill parallel config list
        prefill_latency_correction_scale: prefill latency correction scale
        decode_database: decode database
        decode_backend_name: decode backend name
        decode_model_config: decode model config
        decode_parallel_config_list: decode parallel config list
        decode_latency_correction_scale: decode latency correction scale
        **kwargs: other arguments
        prefill_max_num_tokens: max number of tokens for prefill worker, in kwargs
        decode_max_num_tokens: max number of tokens for decode worker, in kwargs
        num_gpu_list: list of number of gpus in a disagg replica composed of xPyD, in kwargs
        max_num_gpu: max number of gpus in a disagg replica composed of xPyD, in kwargs
        prefill_num_worker_list: list of number of prefill workers in a disagg replica composed of xPyD, x_list, in kwargs
        prefill_max_num_worker: max number of prefill workers in a disagg replica composed of xPyD, x_max, in kwargs
        decode_num_worker_list: list of number of decode workers in a disagg replica composed of xPyD, y_list, in kwargs
        decode_max_num_worker: max number of decode workers in a disagg replica composed of xPyD, y_max, in kwargs
    
    Returns:
        results_df: dataframe of the results
    """
    
    def get_working_list(working_list, max_constraint):
        """
        Get working list based on max constraint. a helper function
        """
        if working_list is not None:
            if max_constraint is not None:
                working_list = [i for i in working_list if i <= max_constraint]
                logger.debug(f"{working_list} constrained by max_constraint: {max_constraint}")
            else:
                logger.debug(f"{working_list}")
        else:
            if max_constraint is not None:
                working_list = list(range(1, max_constraint+1))
                logger.debug(f"{working_list} constrained by max_constraint: {max_constraint}")
            else:
                logger.debug(f"no constraint on {working_list}")
        return working_list
    
    prefill_backend = get_backend(prefill_backend_name)
    decode_backend = get_backend(decode_backend_name)

    disagg_sess = DisaggInferenceSession(prefill_database, prefill_backend, decode_database, decode_backend)
    disagg_sess.set_latency_correction_scales(prefill_latency_correction_scale, decode_latency_correction_scale)

    prefill_max_num_tokens = kwargs.get('prefill_max_num_tokens', 16384)
    decode_max_num_tokens = kwargs.get('decode_max_num_tokens', 512)
    logger.debug(f"prefill_max_num_tokens: {prefill_max_num_tokens}, decode_max_num_tokens: {decode_max_num_tokens}")

    # num gpu constraint for the whole system
    num_gpu_list = kwargs.get('num_gpu_list', None)
    max_num_gpu = kwargs.get('max_num_gpu', None)
    logger.debug(f"num_gpu_list: {num_gpu_list}, max_num_gpu: {max_num_gpu}")
    num_gpu_list = get_working_list(num_gpu_list, max_num_gpu)

    # prefill worker constraint
    prefill_num_worker_list = kwargs.get('prefill_num_worker_list', None)
    prefill_max_num_worker = kwargs.get('prefill_max_num_worker', None)
    logger.debug(f"prefill_num_worker_list: {prefill_num_worker_list}, prefill_max_num_worker: {prefill_max_num_worker}")
    prefill_num_worker_list = get_working_list(prefill_num_worker_list, prefill_max_num_worker)
    
    # decode worker constraint
    decode_num_worker_list = kwargs.get('decode_num_worker_list', None)
    decode_max_num_worker = kwargs.get('decode_max_num_worker', None)
    logger.debug(f"decode_num_worker_list: {decode_num_worker_list}, decode_max_num_worker: {decode_max_num_worker}")
    decode_num_worker_list = get_working_list(decode_num_worker_list, decode_max_num_worker)

    summary = disagg_sess.find_best_disagg_result_under_constraints(model_name=model_name,
                                                                    runtime_config=runtime_config,
                                                                    prefill_model_config=prefill_model_config,
                                                                    prefill_parallel_config_list=prefill_parallel_config_list,
                                                                    prefill_max_num_tokens=prefill_max_num_tokens,
                                                                    prefill_num_worker_list=prefill_num_worker_list,
                                                                    decode_model_config=decode_model_config,
                                                                    decode_parallel_config_list=decode_parallel_config_list,
                                                                    decode_max_num_tokens=decode_max_num_tokens,
                                                                    decode_num_worker_list=decode_num_worker_list,
                                                                    num_gpu_list=num_gpu_list)

    return summary.get_summary_df()


def get_pareto_front(df: pd.DataFrame, x_col: str, y_col: str) -> pd.DataFrame:
    """
    Get Pareto front from raw data points.
    """
    df = df.sort_values(by=x_col)
    def is_pareto(costs: np.ndarray) -> np.ndarray:
        is_better = np.ones(costs.shape[0], dtype=bool)
        for i, c in enumerate(costs):
            if is_better[i]:
                # Keep any point with a lower cost
                is_better[is_better] = np.any(costs[is_better]>c, axis=1)  # Remove dominated points
                is_better[i] = True  # And keep self
        return is_better

    # Convert DataFrame columns to numpy array
    costs = df[[x_col, y_col]].values
    is_pareto_front = is_pareto(costs)

    # Plot Pareto front
    pareto_front = df[is_pareto_front]
    return pareto_front

def draw_pareto(df: pd.DataFrame, x_col: str, y_col: str, ax: plt.Axes, color: str, label: str) -> None:
    """
    Draw Pareto front to plot.
    """
    df = df.sort_values(by=x_col)

    # Plot Pareto front
    pareto_front = get_pareto_front(df, x_col, y_col)
    ax.plot(pareto_front[x_col], pareto_front[y_col], color=color, label=label)
    ax.scatter(pareto_front[x_col], pareto_front[y_col], color=color)
    
    # Add labels and title
    ax.set_xlabel(x_col)
    ax.set_ylabel(y_col)
    ax.legend()

def draw_pareto_to_string(
    title: str,
    series: list[dict],
    *,
    highlight: Optional[dict] = None,
) -> str:
    """Render one or more Pareto series as ASCII plot text.

    Args:
        title: Plot title prefix.
        series: List of dictionaries describing the series to plot. Expected keys:
            - "df": pandas DataFrame containing the Pareto frontier.
            - "label": Series label (default: "series-{index}").
            - "color": plotext color (RGB tuple or name).
            - "marker": plotext marker (default: "dot").
        highlight: Optional dictionary describing a highlighted point set. Accepts
            keys "df", "label", "color", "marker" similar to ``series``.
    """

    plotext.plot_size(80, 30)
    plotext.theme("clear")

    palette = [
        (144, 238, 144),  # light green
        (200, 200, 200),  # gray
        (135, 206, 235),  # sky blue
        (255, 182, 193),  # light pink
        (255, 160, 122),  # light salmon
        (221, 160, 221),  # plum
    ]
    markers = ["dot", "fdot", "hdot", "ldot", "sdot", "x"]

    y_max = 0.0
    x_max = 0.0

    for idx, entry in enumerate(series):
        df = entry.get("df")
        if df is None or df.empty:
            continue
        color = entry.get("color") or palette[idx % len(palette)]
        marker = entry.get("marker") or markers[idx % len(markers)]
        label = entry.get("label") or f"series-{idx+1}"
        plotext.plot(
            df['tokens/s/user'],
            df['tokens/s/gpu'],
            label=label,
            color=color,
            marker=marker,
        )
        y_max = max(df['tokens/s/gpu'].max(), y_max)
        x_max = max(df['tokens/s/user'].max(), x_max)

    if highlight is not None:
        highlight_df = highlight.get("df")
        if highlight_df is not None and not highlight_df.empty:
            color = highlight.get("color") or (255, 215, 0)  # gold
            marker = highlight.get("marker") or "x"
            label = highlight.get("label") or "Best"
            plotext.plot(
                highlight_df['tokens/s/user'],
                highlight_df['tokens/s/gpu'],
                label=label,
                color=color,
                marker=marker,
            )
            y_max = max(highlight_df['tokens/s/gpu'].max(), y_max)
            x_max = max(highlight_df['tokens/s/user'].max(), x_max)

    plotext.title(f"{title}: tokens/s/gpu vs tokens/s/user")
    plotext.xlabel("tokens/s/user")
    plotext.ylabel("tokens/s/gpu")
    plotext.grid(False)

    if y_max > 0.0 and x_max > 0.0:
        y_max = ((y_max * 1.2) + 49) // 50 * 50
        x_max = ((x_max * 1.1) + 19) // 20 * 20
        x_max = min(x_max, 300)
        plotext.ylim(0.0, y_max)
        plotext.xlim(0.0, x_max)

    try:
        buf = plotext.build()
    except Exception as e:
        logger.error(f"failed to build plotext: {e}")
        buf = ""
    plotext.clear_data()
    return buf

def interpolate_throughput_at_tpot(df: Optional[pd.DataFrame], target_tpot: float) -> float:
    """
    Interpolates the throughput at a given TPOT. This is more for reference by reading the pareto frontier.
    Args:
        df: The DataFrame containing the throughput data.
        target_tpot: The target TPOT in ms.
    Returns:
        The interpolated throughput at the target TPOT.
    """
    if df is None or df.empty:
        return 0.0
    
    target_tps_user = 1000.0/target_tpot
    
    # Filter out points where tpot is not available or invalid
    df_filtered = df.dropna(subset=['tokens/s/user', 'tokens/s/gpu'])
    if df_filtered.empty or len(df_filtered) < 2:
        # Not enough points to interpolate, try to find closest or return 0
        if not df_filtered.empty:
                # Fallback: find the point with tpot closest to target_tps_user
            closest_idx = (df_filtered['tokens/s/user'] - target_tps_user).abs().idxmin()
            return df_filtered.loc[closest_idx, 'tokens/s/gpu']
        return 0.0

    # Sort by tokens/s/user for interpolation
    df_sorted = df_filtered.sort_values(by='tokens/s/user')
    
    # Create interpolation functions
    # If target_tpot is outside the range, interp1d will extrapolate or error depending on fill_value
    # Using fill_value="extrapolate" can be risky.
    # It's often better to clamp to the nearest value if outside the range.
    min_tps_user, max_tps_user = df_sorted['tokens/s/user'].min(), df_sorted['tokens/s/user'].max()

    if target_tps_user < min_tps_user:
        return df_sorted.iloc[0]['tokens/s/gpu'] # Closest value at smallest tokens/s/user
    if target_tps_user > max_tps_user:
        return 0.0 # cannot meet the target tps_user
        
    interp_func = interp1d(df_sorted['tokens/s/user'], df_sorted['tokens/s/gpu'], kind='linear', fill_value="extrapolate")
    
    interpolated_throughput = float(interp_func(target_tps_user))
    return max(0.0, interpolated_throughput) # Ensure non-negative throughput

def get_best_configs_under_tpot_constraint(
    total_gpus: int,
    pareto_df: pd.DataFrame, 
    target_tpot: float,
    top_n: int = 1
) -> pd.DataFrame:
    """
    Finds the best actual config from a Pareto frontier DataFrame
    that meets the target_tpot constraint (tpot <= target_tpot)
    and maximizes 'tokens/s/gpu'.
    Args:
        pareto_df: The Pareto frontier DataFrame.
        target_tpot: The target TPOT in ms.
    Returns:
        A DataFrame containing the best config that meets the target_tpot constraint.
    """
    if pareto_df is None or pareto_df.empty:
        return pd.DataFrame()

    # Ensure 'tpot' and 'tokens/s/gpu' columns exist
    if 'tpot' not in pareto_df.columns or 'tokens/s/gpu' not in pareto_df.columns:
        logger.warning("Pareto DataFrame for _get_best_configs_under_tpot_constraint is missing 'tpot' or 'tokens/s/gpu' columns.")
        return pd.DataFrame()

    candidate_configs = pareto_df[pareto_df['tpot'] <= target_tpot].copy()

    if top_n < 1:
        logger.error(f"top_n is less than 1")
        return pd.DataFrame()
    
<<<<<<< HEAD
    ifb_df_h200 = ifb_pareto(model_name=model_name, runtime_config=runtime_config, 
                             database=h200_database, backend_name=backend_name, model_config=model_config, 
                             parallel_config_list=ifb_parallel_config_list)

    disagg_df_h200 = disagg_pareto(model_name=model_name, runtime_config=runtime_config,
                                   prefill_database=h200_database, prefill_backend_name=backend_name, prefill_model_config=model_config, 
                                   prefill_parallel_config_list=prefill_parallel_config_list, prefill_num_worker_list=max_worker_list,
                                   prefill_latency_correction_scale=1.0,
                                   decode_database=h200_database, decode_backend_name=backend_name, decode_model_config=model_config, 
                                   decode_parallel_config_list=decode_parallel_config_list, decode_num_worker_list=max_worker_list,
                                   decode_latency_correction_scale=1.0)
                                  

    compare_results({'DISAGG_h200':disagg_df_h200, 'IFB_h200':ifb_df_h200},
                      f'{version}_{model_name}_isl{runtime_config.isl}_osl{runtime_config.osl}_ttft{runtime_config.ttft}_{model_config.gemm_quant_mode.name}_{model_config.kvcache_quant_mode.name}')
=======
    if not candidate_configs.empty:
        # compute achieved cluster-scale tokens/s/gpu
        candidate_configs['tokens/s/gpu_cluster'] = candidate_configs['tokens/s/gpu'] * \
            (total_gpus // candidate_configs['num_total_gpus']) * candidate_configs['num_total_gpus'] / total_gpus
        candidate_configs = candidate_configs.sort_values(by='tokens/s/gpu_cluster', ascending=False).head(top_n).reset_index(drop=True)
        logger.debug(f"actual replica-level throughputs: {candidate_configs['tokens/s/gpu'].iloc[0]:.2f} vs. actual cluster-level throughputs: {candidate_configs['tokens/s/gpu_cluster'].iloc[0]:.2f}")        
        return candidate_configs
    else:
        # No config meets tpot <= target_tpot.
        # Optionally, one could return the one closest to target_tpot if no strict candidates exist.
        # For now, return empty if no config meets the criteria.
        logger.info(f"No config found on Pareto front with TPOT <= {target_tpot}ms.")
        return pd.DataFrame()
>>>>>>> a329ec02
<|MERGE_RESOLUTION|>--- conflicted
+++ resolved
@@ -437,23 +437,6 @@
         logger.error(f"top_n is less than 1")
         return pd.DataFrame()
     
-<<<<<<< HEAD
-    ifb_df_h200 = ifb_pareto(model_name=model_name, runtime_config=runtime_config, 
-                             database=h200_database, backend_name=backend_name, model_config=model_config, 
-                             parallel_config_list=ifb_parallel_config_list)
-
-    disagg_df_h200 = disagg_pareto(model_name=model_name, runtime_config=runtime_config,
-                                   prefill_database=h200_database, prefill_backend_name=backend_name, prefill_model_config=model_config, 
-                                   prefill_parallel_config_list=prefill_parallel_config_list, prefill_num_worker_list=max_worker_list,
-                                   prefill_latency_correction_scale=1.0,
-                                   decode_database=h200_database, decode_backend_name=backend_name, decode_model_config=model_config, 
-                                   decode_parallel_config_list=decode_parallel_config_list, decode_num_worker_list=max_worker_list,
-                                   decode_latency_correction_scale=1.0)
-                                  
-
-    compare_results({'DISAGG_h200':disagg_df_h200, 'IFB_h200':ifb_df_h200},
-                      f'{version}_{model_name}_isl{runtime_config.isl}_osl{runtime_config.osl}_ttft{runtime_config.ttft}_{model_config.gemm_quant_mode.name}_{model_config.kvcache_quant_mode.name}')
-=======
     if not candidate_configs.empty:
         # compute achieved cluster-scale tokens/s/gpu
         candidate_configs['tokens/s/gpu_cluster'] = candidate_configs['tokens/s/gpu'] * \
@@ -466,5 +449,4 @@
         # Optionally, one could return the one closest to target_tpot if no strict candidates exist.
         # For now, return empty if no config meets the criteria.
         logger.info(f"No config found on Pareto front with TPOT <= {target_tpot}ms.")
-        return pd.DataFrame()
->>>>>>> a329ec02
+        return pd.DataFrame()
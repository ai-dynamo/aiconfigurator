# SPDX-FileCopyrightText: Copyright (c) 2025 NVIDIA CORPORATION & AFFILIATES. All rights reserved.
# SPDX-License-Identifier: Apache-2.0

import logging

from aiconfigurator.sdk import common
from aiconfigurator.sdk.perf_database import PerfDatabase

logger = logging.getLogger(__name__)


class Operation:
    """
    Base operation class.
    """

    def __init__(self, name: str, scale_factor: float) -> None:
        self._name = name
        self._scale_factor = scale_factor

    def query(self, database: PerfDatabase, **kwargs):
        raise NotImplementedError

    def get_weights(self, **kwargs):
        raise NotImplementedError


class CustomAllReduce(Operation):
    """
    Custom AllReduce operation.
    """

    def __init__(self, name: str, scale_factor: float, h: int, tp_size: int) -> None:
        super().__init__(name, scale_factor)
        self._h = h
        self._tp_size = tp_size
        self._weights = 0.0

    def query(self, database: PerfDatabase, **kwargs):
        if self._tp_size == 1:
            return 0.0
        # count, not size in bytes
        size = kwargs.get("x") * self._h

        return database.query_custom_allreduce(common.CommQuantMode.half, self._tp_size, size) * self._scale_factor

    def get_weights(self, **kwargs):
        return self._weights * self._scale_factor


class P2P(Operation):
    """
    P2P operation.
    """

    def __init__(self, name: str, scale_factor: float, h: int, pp_size: int) -> None:
        super().__init__(name, scale_factor)
        self._h = h
        self._pp_size = pp_size
        self._bytes_per_element = 2
        # self._empirical_scaling_factor = 1.1
        self._weights = 0.0

    def query(self, database: PerfDatabase, **kwargs):
        if self._pp_size == 1:
            return 0.0

        size = kwargs.get("x") * self._h
        p2p_bytes = size * 2

        return database.query_p2p(p2p_bytes) * self._scale_factor

    def get_weights(self, **kwargs):
        return self._weights * self._scale_factor


class NCCL(Operation):
    """
    NCCL operation.
    """

    def __init__(
        self,
        name: str,
        scale_factor: float,
        nccl_op: str,
        num_elements_per_token: int,
        num_gpus: int,
        comm_quant_mode: common.CommQuantMode,
    ) -> None:
        super().__init__(name, scale_factor)
        self._nccl_op = nccl_op
        self._num_elements_per_token = num_elements_per_token
        self._num_gpus = num_gpus
        self._comm_quant_mode = comm_quant_mode
        self._weights = 0.0

    def query(self, database: PerfDatabase, **kwargs):
        message_size = kwargs.get("x") * self._num_elements_per_token

        return (
            database.query_nccl(self._comm_quant_mode, self._num_gpus, self._nccl_op, message_size) * self._scale_factor
        )

    def get_weights(self, **kwargs):
        return self._weights * self._scale_factor


class GEMM(Operation):
    """
    GEMM operation.
    """

    def __init__(self, name: str, scale_factor: float, n: int, k: int, quant_mode: common.GEMMQuantMode) -> None:
        super().__init__(name, scale_factor)
        self._n = n
        self._k = k
        self._quant_mode = quant_mode
        self._weights = self._n * self._k * quant_mode.value.memory

    def query(self, database: PerfDatabase, **kwargs):
        x = kwargs.get("x")
        overwrite_quant_mode = kwargs.get("quant_mode")
        quant_mode = self._quant_mode if overwrite_quant_mode is None else overwrite_quant_mode

        return database.query_gemm(x, self._n, self._k, quant_mode) * self._scale_factor

    def get_weights(self, **kwargs):
        return self._weights * self._scale_factor


class MoE(Operation):
    """
    MoE operation.
    """

    def __init__(
        self,
        name: str,
        scale_factor: float,
        hidden_size: int,
        inter_size: int,
        topk: int,
        num_experts: int,
        moe_tp_size: int,
        moe_ep_size: int,
        quant_mode: common.MoEQuantMode,
        workload_distribution: str,
        attention_dp_size: int,
        is_context: bool = True,
        **kwargs,
    ) -> None:
        super().__init__(name, scale_factor)
        self._hidden_size = hidden_size
        self._inter_size = inter_size
        self._quant_mode = quant_mode
        self._topk = topk
        self._num_experts = num_experts
        self._moe_tp_size = moe_tp_size
        self._moe_ep_size = moe_ep_size
        self._attention_dp_size = attention_dp_size
        self._workload_distribution = workload_distribution
        self._is_context = is_context
        self._moe_backend = kwargs.get("moe_backend")
        self._weights = (
            self._hidden_size
            * self._inter_size
            * self._num_experts
            * quant_mode.value.memory
            * 3
            // self._moe_ep_size
            // self._moe_tp_size
        )  # 3 for ffn1,gate,ffn2; 2 for float16

    def query(self, database: PerfDatabase, **kwargs):
        # attention dp size will scale up the total input tokens.
        x = kwargs.get("x") * self._attention_dp_size
        overwrite_quant_mode = kwargs.get("quant_mode")
        quant_mode = self._quant_mode if overwrite_quant_mode is None else overwrite_quant_mode
        return (
            database.query_moe(
                num_tokens=x,
                hidden_size=self._hidden_size,
                inter_size=self._inter_size,
                topk=self._topk,
                num_experts=self._num_experts,
                moe_tp_size=self._moe_tp_size,
                moe_ep_size=self._moe_ep_size,
                quant_mode=quant_mode,
                workload_distribution=self._workload_distribution,
                is_context=self._is_context,
                moe_backend=self._moe_backend,
            )
            * self._scale_factor
        )

    def get_weights(self, **kwargs):
        return self._weights * self._scale_factor


# a comm op to deduce the communication cost of MoE
class MoEDispatch(Operation):
    """
    MoE dispatch operation. For fine grained moe dispatch
    """

    def __init__(
        self,
        name: str,
        scale_factor: float,
        hidden_size: int,
        topk: int,
        num_experts: int,
        moe_tp_size: int,
        moe_ep_size: int,
        attention_dp_size: int,
        pre_dispatch: bool,
        enable_fp4_all2all: bool = True,
        **kwargs,
    ) -> None:
        super().__init__(name, scale_factor)
        self._hidden_size = hidden_size
        self._topk = topk
        self._num_experts = num_experts
        self._moe_tp_size = moe_tp_size
        self._moe_ep_size = moe_ep_size
        self._attention_dp_size = attention_dp_size
        self._weights = 0.0
        self._enable_fp4_all2all = enable_fp4_all2all
        self._pre_dispatch = pre_dispatch
        self.num_gpus = self._moe_ep_size * self._moe_tp_size
        self._attention_tp_size = moe_tp_size * moe_ep_size // self._attention_dp_size
        self._sms = kwargs.get("sms", 12)
        self._moe_backend = kwargs.get("moe_backend")
        self._is_context = kwargs.get("is_context", True)

    def query(self, database: PerfDatabase, **kwargs):
        num_tokens = kwargs.get("x")
        volume = num_tokens * self._hidden_size
        _sm_version = database.system_spec["gpu"]["sm_version"]
        _num_gpus_per_node = database.system_spec["node"]["num_gpus_per_node"]
        _node_num = self.num_gpus / _num_gpus_per_node

        if database.backend == common.BackendName.trtllm.value:
            assert self._attention_tp_size == 1 or self._attention_dp_size == 1, (
                "trtllm does not support TP>1 and DP>1 for attn simultaneously"
            )
            if _sm_version == 100:
                logger.debug("MoEDispatch: In trtllm SM100 execution path")
                if self._pre_dispatch:
                    if self._attention_tp_size > 1:  # tp>1, use allreduce
                        # to do: custom allreduce
                        if _num_gpus_per_node == 72 and self.num_gpus > 4:  # to do: nvl72, node per gpu
                            comm_latency = database.query_nccl(
                                common.CommQuantMode.half, self.num_gpus, "all_reduce", volume
                            )
                        else:
                            comm_latency = database.query_custom_allreduce(
                                common.CommQuantMode.half, self.num_gpus, volume
                            )
                    elif self._attention_dp_size > 1:
                        if self._enable_fp4_all2all:
                            # Calculate all2all communication volume for nvfp4 all2all operation
                            # Volume calculation considers the average case between best and worst
                            # scenarios:
                            # - Best case: volume * 1/4 (all selected experts are in one GPU for
                            #   all tokens)
                            # - Worst case: volume * min(topk, attention_dp_size)/4 (every selected
                            #   expert is in different GPU)
                            # - Final volume: average of best and worst cases, divided by 4 for
                            #   nvfp4 quantization
                            all2all_volume = (
                                volume * (1 + min(self._topk, self._attention_dp_size)) / 2 / 4
                            )  # mean of best and worst
                            # to do: nvfp4 custom all2all
                            all2all_latency = database.query_nccl(
                                common.CommQuantMode.half, self.num_gpus, "alltoall", all2all_volume
                            )
                            all2all_sf_latency = database.query_nccl(
                                common.CommQuantMode.half,
                                self.num_gpus,
                                "alltoall",
                                all2all_volume / 8,
                            )  # volume_scale_factor = 1/8 volume
                            comm_latency = all2all_latency + all2all_sf_latency + 1e-2  # msg size static latency 10us
                        else:
                            all_gather_volume = volume * self._attention_dp_size / 4
                            all_gather_latency = database.query_nccl(
                                common.CommQuantMode.half,
                                self.num_gpus,
                                "all_gather",
                                all_gather_volume,
                            )  # nvfp4 allgather
                            all_gather_sf_latency = database.query_nccl(
                                common.CommQuantMode.half,
                                self.num_gpus,
                                "all_gather",
                                all_gather_volume / 8,
                            )  # volume_scale_factor = 1/8 volume
                            comm_latency = all_gather_latency + all_gather_sf_latency
                    else:
                        comm_latency = 0
                else:
                    if self._attention_tp_size > 1:  # tp>1, use allreduce
                        # to do: custom allreduce
                        if _num_gpus_per_node == 72 and self.num_gpus > 4:  # to do: nvl72, node per gpu
                            comm_latency = database.query_nccl(
                                common.CommQuantMode.half, self.num_gpus, "all_reduce", volume
                            )
                        else:
                            comm_latency = database.query_custom_allreduce(
                                common.CommQuantMode.half, self.num_gpus, volume
                            )
                    elif self._attention_dp_size > 1:
                        if self._enable_fp4_all2all:
                            # to do: nvfp4 all2all
                            all2all_volume = (
                                volume * (1 + min(self._topk, self._attention_dp_size)) / 2 / 4
                            )  # nvfp4 all2all
                            comm_latency = database.query_nccl(
                                common.CommQuantMode.half, self.num_gpus, "alltoall", all2all_volume
                            )
                        else:
                            comm_latency = database.query_nccl(
                                common.CommQuantMode.half,
                                self.num_gpus,
                                "reduce_scatter",
                                volume * self._attention_dp_size,
                            )
                    else:
                        comm_latency = 0
            else:  # sm < 100 or > 100 (for now)
                logger.debug("MoEDispatch: In trtllm SM<100 or >100 execution path")
                if self._pre_dispatch:
                    if self._attention_tp_size > 1:  # tp>1, use allreduce
                        # to do: custom allreduce
                        comm_latency = database.query_custom_allreduce(common.CommQuantMode.half, self.num_gpus, volume)
                    elif self._attention_dp_size > 1:
                        comm_latency = database.query_nccl(
                            common.CommQuantMode.half,
                            self.num_gpus,
                            "all_gather",
                            volume * self._attention_dp_size,
                        )
                    else:
                        comm_latency = 0
                else:
                    if self._attention_tp_size > 1:  # tp>1, use allreduce
                        # to do: custom allreduce
                        comm_latency = database.query_custom_allreduce(common.CommQuantMode.half, self.num_gpus, volume)
                    elif self._attention_dp_size > 1:
                        comm_latency = database.query_nccl(
                            common.CommQuantMode.half,
                            self.num_gpus,
                            "reduce_scatter",
                            volume * self._attention_dp_size,
                        )
                    else:
                        comm_latency = 0
        elif database.backend == common.BackendName.vllm.value:
            raise NotImplementedError("Need to implement MoE dispatch for vllm")
        elif database.backend == common.BackendName.sglang.value:  # sglang
            assert self._attention_tp_size == 1 or self._attention_dp_size == 1, (
                "We don't enable the path for SGLang to support TP>1 and DP>1 for attn simultaneously"
            )
            if self._moe_backend == "deepep_moe":
                logger.debug("MoEDispatch: In SGLang DeepEP execution path")
                if self._is_context:
                    comm_latency = database.query_wideep_deepep_normal(
                        node_num=_node_num,
                        num_tokens=num_tokens,
                        num_experts=self._num_experts,
                        topk=self._topk,
                        hidden_size=self._hidden_size,
                        sms=self._sms,
                    )
                else:
                    comm_latency = database.query_wideep_deepep_ll(
                        node_num=_node_num,
                        num_tokens=num_tokens,
                        num_experts=self._num_experts,
                        topk=self._topk,
                        hidden_size=self._hidden_size,
                    )
            else:
                logger.debug("MoEDispatch: In SGLang non-DeepEP execution path")
                if self._pre_dispatch:
                    if self._attention_tp_size > 1:  # tp>1, use allreduce
                        # to do: custom allreduce
                        comm_latency = database.query_custom_allreduce(common.CommQuantMode.half, self.num_gpus, volume)
                    elif self._attention_dp_size > 1:
                        comm_latency = database.query_nccl(
                            common.CommQuantMode.half,
                            self.num_gpus,
                            "all_gather",
                            volume * self._attention_dp_size,
                        )
                    else:
                        comm_latency = 0
                else:
                    if self._attention_tp_size > 1:  # tp>1, use allreduce
                        # to do: custom allreduce
                        comm_latency = database.query_custom_allreduce(common.CommQuantMode.half, self.num_gpus, volume)
                    elif self._attention_dp_size > 1:
                        comm_latency = database.query_nccl(
                            common.CommQuantMode.half,
                            self.num_gpus,
                            "reduce_scatter",
                            volume * self._attention_dp_size,
                        )
                    else:
                        comm_latency = 0
        else:  # other backends
            raise NotImplementedError(f"MoEDispatch: Not implemented for backend {database.backend}")

        return comm_latency * self._scale_factor

    def get_weights(self, **kwargs):
        return self._weights * self._scale_factor

    def query_ideal(self, database: PerfDatabase, **kwargs):
        """
        Ideal communication cost for MoE dispatch. For reference only.
        """
        num_tokens = kwargs.get("x")
        volume = num_tokens * self._hidden_size

        if self._pre_dispatch:
            reduce_scatter1_v = volume / self.num_gpus
            reduce_scatter1_num_gpus = self._attention_tp_size

            all2all1_v = volume * self._topk / self.num_gpus
            all2all1_num_gpus = self.num_gpus

            allgather1_v = volume / self._moe_tp_size
            allgather1_num_gpus = self._moe_tp_size

            comm_latency = (
                database.query_nccl(
                    common.CommQuantMode.half,
                    reduce_scatter1_num_gpus,
                    "reduce_scatter",
                    reduce_scatter1_v,
                )
                + database.query_nccl(common.CommQuantMode.half, all2all1_num_gpus, "alltoall", all2all1_v)
                + database.query_nccl(common.CommQuantMode.half, allgather1_num_gpus, "all_gather", allgather1_v)
            )
        else:
            reduce_scatter2_v = volume
            reduce_scatter2_num_gpus = self._moe_tp_size

            all2all2_v = volume * self._topk / self.num_gpus
            all2all2_num_gpus = self.num_gpus

            allgather2_v = volume / self.num_gpus
            allgather2_num_gpus = self._attention_tp_size

            comm_latency = (
                database.query_nccl(
                    common.CommQuantMode.half,
                    reduce_scatter2_num_gpus,
                    "reduce_scatter",
                    reduce_scatter2_v,
                )
                + database.query_nccl(common.CommQuantMode.half, all2all2_num_gpus, "alltoall", all2all2_v)
                + database.query_nccl(common.CommQuantMode.half, allgather2_num_gpus, "all_gather", allgather2_v)
            )

        return comm_latency * self._scale_factor


class ContextAttention(Operation):
    """
    Context attention operation.
    """

    def __init__(
        self,
        name: str,
        scale_factor: float,
        n: int,
        n_kv: int,
        kvcache_quant_mode: common.KVCacheQuantMode,
        fmha_quant_mode: common.FMHAQuantMode,
        window_size: int = 0,
        head_size: int = 128,
    ) -> None:
        super().__init__(name, scale_factor)
        self._n = n
        self._weights = 0.0
        self._n_kv = n_kv
        self._kvcache_quant_mode = kvcache_quant_mode
        self._fmha_quant_mode = fmha_quant_mode
        self._window_size = window_size
        self._head_size = head_size

    def query(self, database: PerfDatabase, **kwargs):
        batch_size = kwargs.get("batch_size")
        isl = kwargs.get("s")
        prefix = kwargs.get("prefix")
        return (
            database.query_context_attention(
                batch_size,
                isl,
                prefix,
                self._n,
                self._n_kv,
                self._kvcache_quant_mode,
                self._fmha_quant_mode,
                window_size=self._window_size,
                head_size=self._head_size,
            )
            * self._scale_factor
        )

    def get_weights(self, **kwargs):
        return self._weights * self._scale_factor


class GenerationAttention(Operation):
    """
    Generation attention operation.
    """

    def __init__(
        self,
        name: str,
        scale_factor: float,
        n: int,
        n_kv: int,
        kv_cache_dtype: common.KVCacheQuantMode,
        window_size: int = 0,
        head_size: int = 128,
    ) -> None:
        super().__init__(name, scale_factor)
        self._n = n
        self._weights = 0.0
        self._n_kv = n_kv
        self._kv_cache_dtype = kv_cache_dtype
        self._window_size = window_size
        self._head_size = head_size

    def query(self, database: PerfDatabase, **kwargs):
        beam_width = kwargs.get("beam_width")
        assert beam_width == 1, "only support beam_width=1"
        batch_size = kwargs.get("batch_size")
        s = kwargs.get("s")
        return (
            database.query_generation_attention(
                batch_size,
                s,
                self._n,
                self._n_kv,
                self._kv_cache_dtype,
                window_size=self._window_size,
                head_size=self._head_size,
            )
            * self._scale_factor
        )

    def get_weights(self, **kwargs):
        return self._weights * self._scale_factor


class ContextMLA(Operation):
    """
    Context MLA operation. now only contains MHA part.
    """

    def __init__(
        self,
        name: str,
        scale_factor: float,
        num_heads: int,
        kvcache_quant_mode: common.KVCacheQuantMode,
        fmha_quant_mode: common.FMHAQuantMode,
    ) -> None:
        super().__init__(name, scale_factor)
        self._num_heads = num_heads
        # 2*(1536*24576/tp_size + 128/tp_size*512*128+128/tp_size*512*128)
        # up q, up k, up v  float16 # 104MB / tpsize per layer
        self._weights = 0.0
        self._kvcache_quant_mode = kvcache_quant_mode
        self._fmha_quant_mode = fmha_quant_mode

    def query(self, database: PerfDatabase, **kwargs):
        batch_size = kwargs.get("batch_size")
        isl = kwargs.get("s")
        prefix = kwargs.get("prefix")
        return (
            database.query_context_mla(
                b=batch_size,
                s=isl,
                prefix=prefix,
                num_heads=self._num_heads,
                kvcache_quant_mode=self._kvcache_quant_mode,
                fmha_quant_mode=self._fmha_quant_mode,
            )
            * self._scale_factor
        )

    def get_weights(self, **kwargs):
        return self._weights * self._scale_factor


class GenerationMLA(Operation):
    """
    Generation MLA operation. now only contains MQA part.
    """

    def __init__(
        self,
        name: str,
        scale_factor: float,
        num_heads: int,
        kv_cache_dtype: common.KVCacheQuantMode,
    ) -> None:
        super().__init__(name, scale_factor)
        self._num_heads = num_heads
        # 2*(1536*24576/tp_size + 128/tp_size*512*128+128/tp_size*512*128)
        # up q, up k, v up float16
        self._weights = 0.0
        self._kv_cache_dtype = kv_cache_dtype

    def query(self, database: PerfDatabase, **kwargs):
        beam_width = kwargs.get("beam_width")
        assert beam_width == 1, "only support beam_width=1"
        batch_size = kwargs.get("batch_size")
        s = kwargs.get("s")
        return database.query_generation_mla(batch_size, s, self._num_heads, self._kv_cache_dtype) * self._scale_factor

    def get_weights(self, **kwargs):
        return self._weights * self._scale_factor


class MLABmm(Operation):
    """
    MLABmm operation. consider to be contained by mla op. for now, keep it as a separate op to
    show the cost of bmm
    """

    def __init__(
        self,
        name: str,
        scale_factor: float,
        num_heads: int,
        quant_mode: common.GEMMQuantMode,
        if_pre: bool = True,
    ) -> None:
        super().__init__(name, scale_factor)
        self._num_heads = num_heads
        self._weights = 0.0
        self._quant_mode = quant_mode
        self._if_pre = if_pre

    def query(self, database: PerfDatabase, **kwargs):
        beam_width = kwargs.get("beam_width")
        assert beam_width == 1, "only support beam_width=1"
        batch_size = kwargs.get("batch_size")
        return database.query_mla_bmm(batch_size, self._num_heads, self._quant_mode, self._if_pre) * self._scale_factor

    def get_weights(self, **kwargs):
        return self._weights * self._scale_factor


class Embedding(Operation):
    """
    Embedding operation.
    """

    def __init__(
        self,
        name: str,
        scale_factor: float,
        row_size: int,
        column_size: int,
        empirical_bw_scaling_factor: float = 0.3,
    ) -> None:
        super().__init__(name, scale_factor)
        self._row_size = row_size
        self._column_size = column_size
        self._weights = row_size * column_size * 2
        self._empirical_bw_scaling_factor = empirical_bw_scaling_factor
        self._constant_latency = 5e-6  # 5us

    # sol only
    def query(self, database: PerfDatabase, **kwargs):
        x = kwargs.get("x")
        d2d_bytes = x * self._column_size * 2

        return database.query_mem_op(d2d_bytes) * self._scale_factor

    def get_weights(self, **kwargs):
        return self._weights * self._scale_factor


class ElementWise(Operation):
    """
    Element-wise operation.
    """

    def __init__(
        self,
        name: str,
        scale_factor: float,
        dim_in: int,
        dim_out: int,
        empirical_bw_scaling_factor: float = 0.8,
    ) -> None:
        super().__init__(name, scale_factor)
        self._weights = 0.0
        self._empirical_bw_scaling_factor = empirical_bw_scaling_factor
        self._constant_latency = 5e-6  # 5us
        self._dim_in = dim_in
        self._dim_out = dim_out

    # sol only
    def query(self, database: PerfDatabase, **kwargs):
        x = kwargs.get("x")  # num tokens
        read_bytes = x * self._dim_in * 2  # fp16 for act
        write_bytes = x * self._dim_out * 2

        return database.query_mem_op(read_bytes + write_bytes) * self._scale_factor

    def get_weights(self, **kwargs):
        return self._weights * self._scale_factor


class WideEPMLP(Operation):
    """
    WideEP MLP operation.
    This handles the gate, ffn1, and ffn2 operations in a single class.
    """

    def __init__(
        self,
        name: str,
        scale_factor: float,
        hidden_size: int,
        intermediate_size: int,
        quant_mode: common.GEMMQuantMode,
        **kwargs,
    ) -> None:
        super().__init__(name, scale_factor)
        self._hidden_size = hidden_size
        self._intermediate_size = intermediate_size
        self._quant_mode = quant_mode
        self._weights = (3 * self._hidden_size * self._intermediate_size) * quant_mode.value.memory
        self.is_context = kwargs.get("is_context", True)  # Default to context mode

    def query(self, database: PerfDatabase, **kwargs):
        x = kwargs.get("x")  # num_tokens
        overwrite_quant_mode = kwargs.get("quant_mode")
        quant_mode = self._quant_mode if overwrite_quant_mode is None else overwrite_quant_mode

        return (
            database.query_wideep_mlp(x, self._hidden_size, self._intermediate_size, quant_mode, self.is_context)
            * self._scale_factor
        )

    def get_weights(self, **kwargs):
        return self._weights * self._scale_factor


class WideEPGenerationMLA(Operation):
    """
    WideEP Generation MLA operation.
    This handles the MLA operations in generation/decoding mode.
    """

    def __init__(
        self,
        name: str,
        scale_factor: float,
        tp_size: int,
        kvcache_quant_mode: common.KVCacheQuantMode,
        fmha_quant_mode: common.FMHAQuantMode,
        attn_backend: str = "flashinfer",
    ) -> None:
        super().__init__(name, scale_factor)
        self._tp_size = tp_size
        self._weights = 0.0
        self._kvcache_quant_mode = kvcache_quant_mode
        self._fmha_quant_mode = fmha_quant_mode
        self._attn_backend = attn_backend

    def query(self, database: PerfDatabase, **kwargs):
        batch_size = kwargs.get("batch_size")
        s = kwargs.get("s")

        return (
            database.query_wideep_generation_mla(
                batch_size,
                s,
                self._tp_size,
                self._kvcache_quant_mode,
                self._fmha_quant_mode,
                self._attn_backend,
            )
            * self._scale_factor
        )

    def get_weights(self, **kwargs):
        return self._weights * self._scale_factor


class WideEPContextMLA(Operation):
    """
    WideEP Context MLA operation.
    This handles the MLA operations in context/prefill mode.
    """

    def __init__(
        self,
        name: str,
        scale_factor: float,
        tp_size: int,
        kvcache_quant_mode: common.KVCacheQuantMode,
        fmha_quant_mode: common.FMHAQuantMode,
        attn_backend: str = "flashinfer",
    ) -> None:
        super().__init__(name, scale_factor)
        self._tp_size = tp_size
        self._weights = 0.0
        self._kvcache_quant_mode = kvcache_quant_mode
        self._fmha_quant_mode = fmha_quant_mode
        self._attn_backend = attn_backend

    def query(self, database: PerfDatabase, **kwargs):
        batch_size = kwargs.get("batch_size")
        isl = kwargs.get("s")
        prefix = kwargs.get("prefix")
        return (
<<<<<<< HEAD
            database.query_context_mla_sglang(
                b=batch_size,
                s=isl,
                prefix=prefix,
                tp_size=self._tp_size,
                kvcache_quant_mode=self._kvcache_quant_mode,
                fmha_quant_mode=self._fmha_quant_mode,
                attention_backend=self._attn_backend,
=======
            database.query_wideep_context_mla(
                batch_size,
                isl,
                self._tp_size,
                self._kvcache_quant_mode,
                self._fmha_quant_mode,
                self._attn_backend,
>>>>>>> a0041cfe
            )
            * self._scale_factor
        )

    def get_weights(self, **kwargs):
        return self._weights * self._scale_factor<|MERGE_RESOLUTION|>--- conflicted
+++ resolved
@@ -831,8 +831,7 @@
         isl = kwargs.get("s")
         prefix = kwargs.get("prefix")
         return (
-<<<<<<< HEAD
-            database.query_context_mla_sglang(
+            database.query_wideep_context_mla(
                 b=batch_size,
                 s=isl,
                 prefix=prefix,
@@ -840,15 +839,6 @@
                 kvcache_quant_mode=self._kvcache_quant_mode,
                 fmha_quant_mode=self._fmha_quant_mode,
                 attention_backend=self._attn_backend,
-=======
-            database.query_wideep_context_mla(
-                batch_size,
-                isl,
-                self._tp_size,
-                self._kvcache_quant_mode,
-                self._fmha_quant_mode,
-                self._attn_backend,
->>>>>>> a0041cfe
             )
             * self._scale_factor
         )

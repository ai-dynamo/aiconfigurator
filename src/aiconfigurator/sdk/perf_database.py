--- conflicted
+++ resolved
@@ -1536,8 +1536,6 @@
                             target_z_list=target_z_list,
                             sqrt_y_value=True,
                         )
-<<<<<<< HEAD
-=======
         elif backend == "vllm":
             # vllm has no mla data yet
             pass
@@ -1558,24 +1556,6 @@
                         + [524288 + 65536 * i for i in range(9)]
                     )  # s
                     target_z_list = [1, 2, 4, 8, 16, 32, 64, 128, 256, 384, 512, 1024, 2048]  # b
->>>>>>> 3de8825f
-
-        for quant_mode in self._context_mla_data:
-            for kv_cache_dtype in self._context_mla_data[quant_mode]:
-                num_heads_list = list(self._context_mla_data[quant_mode][kv_cache_dtype].keys())
-                data_dict = self._context_mla_data[quant_mode][kv_cache_dtype]
-                target_x_list = num_heads_list  # to reuse x dim
-                # currently, support max seq to 1M. Because all the system is linear for now.
-                # it will be difficult to do square interpolation.
-                # Use more points to do the approximation
-                target_y_list = (
-                    [16, 32, 64, 128, 256, 512, 1024, 2048]
-                    + [4096 + i * 2048 for i in range(14)]
-                    + [32768 + 16384 * i for i in range(6)]
-                    + [131072 + 32768 * i for i in range(12)]
-                    + [524288 + 65536 * i for i in range(9)]
-                )  # s
-                target_z_list = [1, 2, 4, 8, 16, 32, 64, 128, 256, 384, 512, 1024, 2048]  # b
 
                 self._extrapolate_data_grid(
                     data_dict=data_dict,  # tpsize,sb
@@ -1639,8 +1619,6 @@
                         target_y_list=target_y_list,
                         target_z_list=target_z_list,
                     )
-<<<<<<< HEAD
-=======
         elif backend == "vllm":
             # vllm has no mla data yet
             pass
@@ -1672,35 +1650,6 @@
                     262144,
                     2097152 * 8,
                 ]  # s
->>>>>>> 3de8825f
-
-        for kv_cache_dtype in self._generation_mla_data:
-            tp_list = list(self._generation_mla_data[kv_cache_dtype].keys())
-            data_dict = self._generation_mla_data[kv_cache_dtype]
-            target_x_list = tp_list  # n
-            target_y_list = [1, 2, 4, 8, 16, 32, 64, 128, 256, 384, 512, 1024, 2048, 8192]  # b
-            target_z_list = [
-                1,
-                2,
-                4,
-                8,
-                16,
-                32,
-                64,
-                128,
-                256,
-                512,
-                1024,
-                2048,
-                4096,
-                8192,
-                16384,
-                32768,
-                65536,
-                131072,
-                262144,
-                2097152 * 8,
-            ]  # s
 
             self._extrapolate_data_grid(
                 data_dict=data_dict,  # tpsize, bs

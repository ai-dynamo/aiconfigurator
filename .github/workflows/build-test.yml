name: "Build and Test"

on:
  push:
    branches:
      - main
      - "release/*"
  pull_request:
    types:
      - opened
      - synchronize

jobs:
  build-and-test:
    name: Build and Test
    runs-on: ubuntu-latest
    steps:
      - name: Checkout repository
        uses: actions/checkout@v4
        with:
          lfs: true
      - name: Git LFS Pull
        run: git lfs pull
      - name: Build wheel in container
        run: |
          docker build -f docker/Dockerfile -t aiconfigurator:build --target build .
      - name: Run tests in container
        run: |
          docker build -f docker/Dockerfile -t aiconfigurator:test --target test .
          docker run --name aic aiconfigurator:test \
            pytest \
<<<<<<< HEAD
            tests/cli/e2e_validation/test_e2e_sweep.py::TestE2ESweep::test_e2e_configuration_sweep[MODEL_QWEN3_32B__SYSTEM_h200_sxm__GPU_8__ISL_4000__OSL_1000__PREFIX_0__TTFT_5000__TPOT_10__BACKEND_trtllm] \
=======
            tests/cli/e2e_validation/test_e2e_sweep.py::TestE2ESweep::test_e2e_configuration_sweep[trtllm-5000-10-4000-1000-8-h200_sxm-model_QWEN3_32B] \
            tests/cli/e2e_validation/test_e2e_sweep.py::TestE2ESweep::test_e2e_configuration_sweep[trtllm-5000-10-4000-1000-8-h200_sxm-model_DEEPSEEK_V3] \
            tests/cli/e2e_validation/test_e2e_sweep.py::TestE2ESweep::test_e2e_configuration_sweep[sglang-5000-10-4000-1000-8-h200_sxm-model_QWEN3_32B] \
            tests/cli/e2e_validation/test_e2e_sweep.py::TestE2ESweep::test_e2e_configuration_sweep[sglang-5000-10-4000-1000-8-h200_sxm-model_DEEPSEEK_V3] \
            tests/cli/e2e_validation/test_e2e_sweep.py::TestE2ESweep::test_e2e_configuration_sweep[vllm-5000-10-4000-1000-8-h200_sxm-model_QWEN3_32B] \
            tests/cli/workflow \
>>>>>>> a0041cfe
            tests/sdk \
            -v --tb=short --maxfail=1 --timeout=600 \
            -n 4 \
            --md-report --md-report-verbose=1 --md-report-flavor gfm --md-report-output test_report.md
      - name: Copy test report from test Container
        if: always()
        run: |
            docker cp aic:/workspace/test_report.md ./test_report.md
      - name: Render the report to the PR when tests fail
        uses: marocchino/sticky-pull-request-comment@v2
        if: failure()
        with:
          header: test-report
          recreate: true
          path: test_report.md<|MERGE_RESOLUTION|>--- conflicted
+++ resolved
@@ -29,16 +29,12 @@
           docker build -f docker/Dockerfile -t aiconfigurator:test --target test .
           docker run --name aic aiconfigurator:test \
             pytest \
-<<<<<<< HEAD
             tests/cli/e2e_validation/test_e2e_sweep.py::TestE2ESweep::test_e2e_configuration_sweep[MODEL_QWEN3_32B__SYSTEM_h200_sxm__GPU_8__ISL_4000__OSL_1000__PREFIX_0__TTFT_5000__TPOT_10__BACKEND_trtllm] \
-=======
-            tests/cli/e2e_validation/test_e2e_sweep.py::TestE2ESweep::test_e2e_configuration_sweep[trtllm-5000-10-4000-1000-8-h200_sxm-model_QWEN3_32B] \
-            tests/cli/e2e_validation/test_e2e_sweep.py::TestE2ESweep::test_e2e_configuration_sweep[trtllm-5000-10-4000-1000-8-h200_sxm-model_DEEPSEEK_V3] \
-            tests/cli/e2e_validation/test_e2e_sweep.py::TestE2ESweep::test_e2e_configuration_sweep[sglang-5000-10-4000-1000-8-h200_sxm-model_QWEN3_32B] \
-            tests/cli/e2e_validation/test_e2e_sweep.py::TestE2ESweep::test_e2e_configuration_sweep[sglang-5000-10-4000-1000-8-h200_sxm-model_DEEPSEEK_V3] \
-            tests/cli/e2e_validation/test_e2e_sweep.py::TestE2ESweep::test_e2e_configuration_sweep[vllm-5000-10-4000-1000-8-h200_sxm-model_QWEN3_32B] \
+            tests/cli/e2e_validation/test_e2e_sweep.py::TestE2ESweep::test_e2e_configuration_sweep[MODEL_DEEPSEEK_V3__SYSTEM_h200_sxm__GPU_8__ISL_4000__OSL_1000__PREFIX_0__TTFT_5000__TPOT_30__BACKEND_trtllm] \
+            tests/cli/e2e_validation/test_e2e_sweep.py::TestE2ESweep::test_e2e_configuration_sweep[MODEL_QWEN3_32B__SYSTEM_h200_sxm__GPU_8__ISL_4000__OSL_1000__PREFIX_0__TTFT_5000__TPOT_10__BACKEND_sglang] \
+            tests/cli/e2e_validation/test_e2e_sweep.py::TestE2ESweep::test_e2e_configuration_sweep[MODEL_DEEPSEEK_V3__SYSTEM_h200_sxm__GPU_8__ISL_4000__OSL_1000__PREFIX_0__TTFT_5000__TPOT_30__BACKEND_sglang] \
+            tests/cli/e2e_validation/test_e2e_sweep.py::TestE2ESweep::test_e2e_configuration_sweep[MODEL_QWEN3_32B__SYSTEM_h200_sxm__GPU_8__ISL_4000__OSL_1000__PREFIX_0__TTFT_5000__TPOT_10__BACKEND_vllm] \
             tests/cli/workflow \
->>>>>>> a0041cfe
             tests/sdk \
             -v --tb=short --maxfail=1 --timeout=600 \
             -n 4 \

# SPDX-FileCopyrightText: Copyright (c) 2025 NVIDIA CORPORATION & AFFILIATES. All rights reserved.
# SPDX-License-Identifier: Apache-2.0

from __future__ import annotations

import csv
import importlib.resources as pkg_resources
import logging
import math
import os
from collections import defaultdict
from typing import Optional

import numpy as np
import yaml
from scipy import interpolate

from aiconfigurator.sdk import common

databases_cache = defaultdict(lambda: defaultdict(lambda: defaultdict()))
logger = logging.getLogger(__name__)


def get_system_config_path():
    """
    Get the system config path
    """
    return pkg_resources.files("aiconfigurator") / "systems"


def get_supported_databases(
    systems_dir: str = get_system_config_path(),
) -> dict[str, dict[str, list[str]]]:
    """
    Get all supported databases for all systems, backends and versions without loading them.
    """
    supported_dict = defaultdict(lambda: defaultdict(list))
    if not os.path.isdir(systems_dir):
        logger.warning(f"Systems directory not found: {systems_dir}")
        return supported_dict

    system_yamls = [
        f for f in os.listdir(systems_dir) if f.endswith(".yaml") and os.path.isfile(os.path.join(systems_dir, f))
    ]
    for system_yaml in system_yamls:
        system = system_yaml.split(".")[0]
        try:
            with open(os.path.join(systems_dir, system_yaml)) as f:
                system_spec = yaml.safe_load(f)

            data_dir = os.path.join(systems_dir, system_spec.get("data_dir", ""))
            if not os.path.isdir(data_dir):
                continue

            for backend in common.BackendName:
                backend_path = os.path.join(data_dir, backend.value)
                if not os.path.isdir(backend_path):
                    continue

                versions = sorted(
                    [
                        v
                        for v in os.listdir(backend_path)
                        if not v.startswith(".") and os.path.isdir(os.path.join(backend_path, v))
                    ]
                )
                if versions:
                    supported_dict[system][backend.value] = versions
        except Exception as e:
            logger.warning(f"Could not process system config {system_yaml}: {e}")

    return supported_dict


def get_latest_database_version(
    system: str,
    backend: str,
) -> str | None:
    """
    Get the latest database version for a given system and backend
    """
    import re

    supported_databases = get_supported_databases()
    try:
        database_versions = supported_databases[system][backend]
    except KeyError:
        logger.exception(f"database not found for {system=}, {backend=}")
        return None

    def parse_version(version_str):
        """Parse version string into comparable tuple"""
        # Handle different version formats
        version_str = version_str.lower()

        # Extract numeric version pattern (e.g., "1.2.3" from "v1.2.3rc4" or "1.2.3_suffix")
        version_match = re.search(r"(\d+)\.(\d+)\.(\d+)", version_str)
        if version_match:
            major, minor, patch = map(int, version_match.groups())
            version_parts = [major, minor, patch]

            # Handle release candidates (lower priority than stable releases)
            if "rc" in version_str:
                rc_match = re.search(r"rc(\d+)", version_str)
                if rc_match:
                    rc_num = int(rc_match.group(1))
                    version_parts.append(0)  # Stable release indicator
                    version_parts.append(rc_num)  # RC number
                else:
                    version_parts.append(0)  # Stable release indicator
                    version_parts.append(0)  # No RC number
            else:
                version_parts.append(1)  # Stable release (higher priority than RC)
                version_parts.append(0)  # No RC number

            return tuple(version_parts)

        # Try to extract version from other patterns (e.g., "v0.20_fix0719")
        version_match = re.search(r"v?(\d+)\.(\d+)", version_str)
        if version_match:
            major, minor = map(int, version_match.groups())
            version_parts = [major, minor, 0, 1, 0]  # Assume stable release
            return tuple(version_parts)

        # For completely non-standard versions, try to extract any numbers
        numbers = re.findall(r"\d+", version_str)
        if numbers:
            # Use first few numbers found, pad with zeros
            version_parts = [int(x) for x in numbers[:3]]
            while len(version_parts) < 3:
                version_parts.append(0)
            version_parts.extend([0, 0])  # Add RC indicators
            return tuple(version_parts)

        # If no numbers found, return a very low priority tuple
        return (0, 0, 0, -1, 0)

    # Convert version strings to comparable tuples
    versions_ids = []
    for version in database_versions:
        try:
            version_parts = parse_version(version)
            versions_ids.append((version_parts, version))
            logger.debug(f"Parsed version {version} as {version_parts}")
        except Exception as e:
            logger.warning(f"Failed to parse version {version}: {e}")
            continue

    if not versions_ids:
        logger.error(f"no valid versions parsed for {system=}, {backend=}")
        return None

    # Find the latest version by comparing version tuples.
    # The tuple format (major, minor, patch, is_stable, rc_num) ensures
    # correct sorting across stable and RC releases.
    latest_version = max(versions_ids, key=lambda x: x[0])

    logger.debug(f"Latest version for {system}/{backend}: {latest_version[1]} (parsed as {latest_version[0]})")
    return latest_version[1]


def get_database(
    system: str, backend: str, version: str, systems_dir: str = get_system_config_path()
) -> PerfDatabase | None:
    """
    Get the database for a given system, backend and version

    Args:
        system (str): the system name
        backend (str): the backend name
        version (str): the version name
        systems_dir (str): the systems directory

    Returns:
        PerfDatabase: the database for the given system, backend and version
    """
    try:
        database = databases_cache[system][backend][version]
    except KeyError:
        logger.info(f"loading {system=}, {backend=}, {version=}")
        if os.path.exists(os.path.join(systems_dir, system + ".yaml")):
            with open(os.path.join(systems_dir, system + ".yaml")) as f:
                system_spec = yaml.load(f, Loader=yaml.SafeLoader)
            data_path = os.path.join(systems_dir, system_spec["data_dir"], backend, version)
            if os.path.exists(data_path):
                try:
                    database = PerfDatabase(system, backend, version, systems_dir)
                    databases_cache[system][backend][version] = database
                except Exception:
                    logger.exception(f"failed to load {system=}, {backend=}, {version=}")
                    database = None
            else:
                logger.exception(f"data path {data_path} not found")
                database = None
        else:
            logger.exception(f"system yaml {os.path.join(systems_dir, system + '.yaml')} not found")
            database = None

    return database


def get_all_databases(
    systems_dir: str = get_system_config_path(),
) -> dict[str, dict[str, dict[str, PerfDatabase]]]:
    """
    Get all the databases for all the systems, backends and versions
    """
    database_dict = defaultdict(lambda: defaultdict(lambda: defaultdict()))
    system_yamls = [system_yaml for system_yaml in os.listdir(systems_dir) if system_yaml.endswith(".yaml")]
    for system_yaml in system_yamls:
        system = system_yaml.split(".")[0]
        with open(os.path.join(systems_dir, system_yaml)) as f:
            system_spec = yaml.load(f, Loader=yaml.SafeLoader)
        data_dir = os.path.join(systems_dir, system_spec["data_dir"])
        if not os.path.exists(data_dir):
            continue
        for backend in common.BackendName:
            if not os.path.exists(os.path.join(data_dir, backend.value)):
                continue
            for version in os.listdir(os.path.join(data_dir, backend.value)):
                if version.startswith("."):
                    continue
                database = get_database(system, backend.value, version, systems_dir)
                if database is not None:
                    database_dict[system][backend.value][version] = database

    return database_dict


# by default float16
def load_custom_allreduce_data(custom_allreduce_file):
    """
    Load the custom allreduce data for trtllm
    """
    if not os.path.exists(custom_allreduce_file):
        logger.warning(f"Custom allreduce data file {custom_allreduce_file} not found.")
        return None
    custom_allreduce_data = defaultdict(lambda: defaultdict(lambda: defaultdict(lambda: defaultdict())))

    with open(custom_allreduce_file) as f:
        reader = csv.DictReader(f)
        rows = list(reader)

    for row in rows:
        dtype, tp_size, message_size, latency = (
            row["allreduce_dtype"],
            row["num_gpus"],
            row["message_size"],
            row["latency"],
        )
        allreduce_strategy = "AUTO"
        message_size = int(message_size)
        latency = float(latency)
        tp_size = int(tp_size)
        dtype = common.CommQuantMode.half  # TODO

        try:
            latency = custom_allreduce_data[dtype][tp_size][allreduce_strategy][message_size]
            logger.debug(
                f"value conflict in custom allreduce data: {dtype} {tp_size} "
                f"{allreduce_strategy} {message_size} {latency}"
            )
        except KeyError:
            custom_allreduce_data[dtype][tp_size][allreduce_strategy][message_size] = latency

    return custom_allreduce_data


def load_nccl_data(nccl_file):
    """
    Load the nccl data
    """
    if not os.path.exists(nccl_file):
        logger.warning(f"NCCL data file {nccl_file} not found.")
        return None
    nccl_data = defaultdict(lambda: defaultdict(lambda: defaultdict(lambda: defaultdict())))

    with open(nccl_file, encoding="utf-8") as f:
        reader = csv.DictReader(f)
        rows = list(reader)

    for row in rows:
        dtype, num_gpus, message_size, op_name, latency = (
            row["nccl_dtype"],
            row["num_gpus"],
            row["message_size"],
            row["op_name"],
            row["latency"],
        )
        message_size = int(message_size)
        latency = float(latency)
        num_gpus = int(num_gpus)

        dtype = common.CommQuantMode[dtype]
        try:
            latency = nccl_data[dtype][op_name][num_gpus][message_size]
            logger.debug(f"value conflict in nccl data: {dtype} {op_name} {num_gpus} {message_size} {latency}")
        except KeyError:
            nccl_data[dtype][op_name][num_gpus][message_size] = latency

    return nccl_data


def load_gemm_data(gemm_file):
    """
    Load the gemm data
    """
    if not os.path.exists(gemm_file):
        logger.warning(f"GEMM data file {gemm_file} not found.")
        return None
    gemm_data = defaultdict(lambda: defaultdict(lambda: defaultdict(lambda: defaultdict())))

    with open(gemm_file, encoding="utf-8") as f:
        reader = csv.DictReader(f)
        rows = list(reader)

    for row in rows:
        quant_mode, m, n, k, latency = (
            row["gemm_dtype"],
            row["m"],
            row["n"],
            row["k"],
            row["latency"],
        )
        m = int(m)
        n = int(n)
        k = int(k)
        latency = float(latency)

        # vllm gemm has some awq and gptq data, discard it.
        if quant_mode in ["awq", "gptq"]:
            continue

        quant_mode = common.GEMMQuantMode[quant_mode]

        try:
            latency = gemm_data[quant_mode][m][n][k]
            logger.debug(f"value conflict in gemm data: {quant_mode} {m} {n} {k} {latency}")
        except KeyError:
            gemm_data[quant_mode][m][n][k] = latency

    return gemm_data


def load_moe_data(moe_file):
    """
    Load the moe data
    """
    if not os.path.exists(moe_file):
        logger.warning(f"MOE data file {moe_file} not found.")
        return None

    moe_default_data = defaultdict(
        lambda: defaultdict(
            lambda: defaultdict(
                lambda: defaultdict(
                    lambda: defaultdict(
                        lambda: defaultdict(lambda: defaultdict(lambda: defaultdict(lambda: defaultdict())))
                    )
                )
            )
        )
    )
    moe_low_latency_data = defaultdict(
        lambda: defaultdict(
            lambda: defaultdict(
                lambda: defaultdict(
                    lambda: defaultdict(
                        lambda: defaultdict(lambda: defaultdict(lambda: defaultdict(lambda: defaultdict())))
                    )
                )
            )
        )
    )

    with open(moe_file, encoding="utf-8") as f:
        reader = csv.DictReader(f)
        rows = list(reader)

    for row in rows:
        (
            quant_mode,
            num_tokens,
            hidden_size,
            inter_size,
            topk,
            num_experts,
            moe_tp_size,
            moe_ep_size,
            workload_distribution,
            latency,
        ) = (
            row["moe_dtype"],
            row["num_tokens"],
            row["hidden_size"],
            row["inter_size"],
            row["topk"],
            row["num_experts"],
            row["moe_tp_size"],
            row["moe_ep_size"],
            row["distribution"],
            row["latency"],
        )
        kernel_source = row["kernel_source"]  # moe_torch_flow, moe_torch_flow_min_latency, moe_torch_flow
        num_tokens = int(num_tokens)
        hidden_size = int(hidden_size)
        inter_size = int(inter_size)
        topk = int(topk)
        num_experts = int(num_experts)
        moe_tp_size = int(moe_tp_size)
        moe_ep_size = int(moe_ep_size)
        latency = float(latency)

        quant_mode = common.MoEQuantMode[quant_mode]

        moe_data = moe_low_latency_data if kernel_source == "moe_torch_flow_min_latency" else moe_default_data

        try:
            latency = moe_data[quant_mode][workload_distribution][topk][num_experts][hidden_size][inter_size][
                moe_tp_size
            ][moe_ep_size][num_tokens]
            logger.debug(
                f"value conflict in moe data: {workload_distribution} {quant_mode} {topk} "
                f"{num_experts} {hidden_size} {inter_size} {moe_tp_size} {moe_ep_size} "
                f"{num_tokens} {latency}"
            )
        except KeyError:
            moe_data[quant_mode][workload_distribution][topk][num_experts][hidden_size][inter_size][moe_tp_size][
                moe_ep_size
            ][num_tokens] = latency

    return moe_default_data, moe_low_latency_data


def load_context_attention_data(context_attention_file):
    """
    Load the context attention data
    """
    if not os.path.exists(context_attention_file):
        logger.warning(f"Context attention data file {context_attention_file} not found.")
        return None
    context_attention_data = defaultdict(
        lambda: defaultdict(
            lambda: defaultdict(
                lambda: defaultdict(
                    lambda: defaultdict(lambda: defaultdict(lambda: defaultdict(lambda: defaultdict())))
                )
            )
        )
    )
    with open(context_attention_file, encoding="utf-8") as f:
        reader = csv.DictReader(f)
        rows = list(reader)

    for row in rows:
        try:
            window_size = row["window_size"]
        except KeyError:  # catch potential error for backward comptability
            window_size = 0
        quant_mode, kv_cache_dtype, b, s, n, kv_n, head_size, latency = (
            row["attn_dtype"],
            row["kv_cache_dtype"],
            row["batch_size"],
            row["isl"],
            row["num_heads"],
            row["num_key_value_heads"],
            row["head_dim"],
            row["latency"],
        )
        b = int(b)
        s = int(s)
        n = int(n)
        kv_n = int(kv_n)
        head_size = int(head_size)
        window_size = int(window_size)
        latency = float(latency)

        # we only have kv_n==n(MHA) and kv_n==1,2,4,8(XQA), interp/extrap all other num_kv_heads.
        # Use kv_n = 0 to mean n_kv == n.
        kv_n = 0 if n == kv_n else kv_n

        quant_mode = common.FMHAQuantMode[quant_mode]
        kv_cache_dtype = common.KVCacheQuantMode[kv_cache_dtype]

        try:
            latency = context_attention_data[quant_mode][kv_cache_dtype][kv_n][head_size][window_size][n][s][b]
            logger.debug(
                f"value conflict in context attention data: {quant_mode} {kv_cache_dtype} "
                f"{head_size} {window_size} {kv_n} {n} {s}"
            )
        except KeyError:
            context_attention_data[quant_mode][kv_cache_dtype][kv_n][head_size][window_size][n][s][b] = latency

    return context_attention_data


def load_generation_attention_data(generation_attention_file):
    """
    Load the generation attention data
    """
    if not os.path.exists(generation_attention_file):
        logger.warning(f"Generation attention data file {generation_attention_file} not found.")
        return None
    generation_attention_data = defaultdict(
        lambda: defaultdict(
            lambda: defaultdict(lambda: defaultdict(lambda: defaultdict(lambda: defaultdict(lambda: defaultdict()))))
        )
    )
    with open(generation_attention_file, encoding="utf-8") as f:
        reader = csv.DictReader(f)
        rows = list(reader)

    for row in rows:
        try:
            window_size = row["window_size"]
        except KeyError:
            window_size = 0
        quant_mode, kv_cache_dtype, b, s, n, kv_n, head_size, step, latency = (  # noqa: F841
            row["attn_dtype"],
            row["kv_cache_dtype"],
            row["batch_size"],
            row["isl"],
            row["num_heads"],
            row["num_key_value_heads"],
            row["head_dim"],
            row["step"],
            row["latency"],
        )
        b = int(b)
        s = int(s)
        n = int(n)
        kv_n = int(kv_n)
        head_size = int(head_size)
        window_size = int(window_size)
        step = int(step)
        latency = float(latency)

        # we only have kv_n==n(MHA) and kv_n==1,2,4,8(XQA), interp/extrap all other num_kv_heads.
        # Use kv_n = 0 to mean n_kv == n.
        kv_n = 0 if n == kv_n else kv_n
        s = s + step

        kv_cache_dtype = common.KVCacheQuantMode[kv_cache_dtype]

        try:
            latency = generation_attention_data[kv_cache_dtype][kv_n][head_size][window_size][n][b][s]
            logger.debug(
                f"value conflict in generation attention data: {kv_cache_dtype} {kv_n} "
                f"{head_size} {window_size} {n} {b}"
            )
        except KeyError:
            generation_attention_data[kv_cache_dtype][kv_n][head_size][window_size][n][b][s] = latency

    return generation_attention_data


def load_context_mla_data(context_mla_file):
    """
    Load the context mla data for trtllm
    """
    if not os.path.exists(context_mla_file):
        logger.warning(f"Context mla data file {context_mla_file} not found.")
        return None
    context_mla_data = defaultdict(lambda: defaultdict(lambda: defaultdict(lambda: defaultdict(lambda: defaultdict()))))

    with open(context_mla_file, encoding="utf-8") as f:
        reader = csv.DictReader(f)
        rows = list(reader)

    for row in rows:
        (
            quant_mode,
            kv_cache_dtype,
            b,
            s,
            latency,
        ) = row["mla_dtype"], row["kv_cache_dtype"], row["batch_size"], row["isl"], row["latency"]

        if "num_heads" not in row:
            tp_size = int(row["tp_size"])
            num_heads = 128 // tp_size
        else:
            num_heads = int(row["num_heads"])

        b = int(b)
        s = int(s)
        latency = float(latency)

        quant_mode = common.FMHAQuantMode[quant_mode]
        kv_cache_dtype = common.KVCacheQuantMode[kv_cache_dtype]

        try:
            latency = context_mla_data[quant_mode][kv_cache_dtype][num_heads][s][b]
            logger.debug(
                f"value conflict in context mla data: {quant_mode} {kv_cache_dtype} {num_heads} {s} {b} {latency}"
            )
        except KeyError:
            context_mla_data[quant_mode][kv_cache_dtype][num_heads][s][b] = latency

    return context_mla_data


def load_generation_mla_data(generation_mla_file):
    """
    Load the generation mla data for trtllm
    """
    if not os.path.exists(generation_mla_file):
        logger.warning(f"Generation mla data file {generation_mla_file} not found.")
        return None
    generation_mla_data = defaultdict(lambda: defaultdict(lambda: defaultdict(lambda: defaultdict())))
    with open(generation_mla_file, encoding="utf-8") as f:
        reader = csv.DictReader(f)
        rows = list(reader)

    for row in rows:
        quant_mode, kv_cache_dtype, b, s, step, latency = (  # noqa: F841
            row["mla_dtype"],
            row["kv_cache_dtype"],
            row["batch_size"],
            row["isl"],
            row["step"],
            row["latency"],
        )

        if "num_heads" not in row:
            tp_size = int(row["tp_size"])
            num_heads = 128 // tp_size
        else:
            num_heads = int(row["num_heads"])

        b = int(b)
        s = int(s)
        step = int(step)
        latency = float(latency)

        s = s + step

        kv_cache_dtype = common.KVCacheQuantMode[kv_cache_dtype]

        try:
            latency = generation_mla_data[kv_cache_dtype][num_heads][b][s]
            logger.debug(f"value conflict in generation mla data: {kv_cache_dtype} {num_heads} {b} {s} {latency} ")
        except KeyError:
            generation_mla_data[kv_cache_dtype][num_heads][b][s] = latency

    return generation_mla_data


def load_mla_bmm_data(mla_bmm_file):
    """
    Load the mla bmm data for trtllm
    """
    if not os.path.exists(mla_bmm_file):
        logger.warning(f"MLA BMM data file {mla_bmm_file} not found.")
        return None
    mla_bmm_data = defaultdict(lambda: defaultdict(lambda: defaultdict(lambda: defaultdict())))

    with open(mla_bmm_file, encoding="utf-8") as f:
        reader = csv.DictReader(f)
        rows = list(reader)

    for row in rows:
        quant_mode, num_tokens, num_heads, latency, op_name = (
            row["bmm_dtype"],
            row["num_tokens"],
            row["num_heads"],
            row["latency"],
            row["op_name"],
        )
        num_tokens = int(num_tokens)
        num_heads = int(num_heads)
        latency = float(latency)

        quant_mode = common.GEMMQuantMode[quant_mode]

        try:
            latency = mla_bmm_data[quant_mode][op_name][num_heads][num_tokens]
            logger.debug(f"value conflict in mla bmm data: {op_name} {quant_mode} {num_heads} {num_tokens} {latency} ")
        except KeyError:
            mla_bmm_data[quant_mode][op_name][num_heads][num_tokens] = latency

    return mla_bmm_data


def load_wideep_mlp_data(wideep_context_mlp_file, wideep_generation_mlp_file):
    """
    Load the SGLang MLP data from context_ds_mlp_perf.txt and generation_ds_mlp_perf.txt
    """

    if not os.path.exists(wideep_context_mlp_file) or not os.path.exists(wideep_generation_mlp_file):
        logger.warning(
            f"SGLang wideep MLP data files {wideep_context_mlp_file} and {wideep_generation_mlp_file} not found."
        )
        return None, None

    wideep_context_mlp_data = defaultdict(lambda: defaultdict(lambda: defaultdict(lambda: defaultdict())))
    wideep_generation_mlp_data = defaultdict(lambda: defaultdict(lambda: defaultdict(lambda: defaultdict())))

    with open(wideep_context_mlp_file, encoding="utf-8") as f:
        reader = csv.DictReader(f)
        for row in reader:
            quant_type, num_token, hidden_size, intermediate_size, avg_ms = (
                row["quant_type"],
                row["num_token"],
                row["hidden_size"],
                row["intermediate_size"],
                row["avg_ms"],
            )

            num_token = int(num_token)
            hidden_size = int(hidden_size)
            intermediate_size = int(intermediate_size)
            avg_ms = float(avg_ms)
            quant_mode = common.MoEQuantMode[quant_type]

            try:
                latency = wideep_context_mlp_data[quant_mode][hidden_size][intermediate_size][num_token]
                logger.debug(
                    f"value conflict in SGLang wideep context MLP data: {quant_mode} {hidden_size} "
                    f"{intermediate_size} {num_token} {latency}"
                )
            except KeyError:
                wideep_context_mlp_data[quant_mode][hidden_size][intermediate_size][num_token] = avg_ms

    with open(wideep_generation_mlp_file, encoding="utf-8") as f:
        reader = csv.DictReader(f)
        for row in reader:
            quant_type, num_token, hidden_size, intermediate_size, avg_ms = (
                row["quant_type"],
                row["num_token"],
                row["hidden_size"],
                row["intermediate_size"],
                row["avg_ms"],
            )
            num_token = int(num_token)
            hidden_size = int(hidden_size)
            intermediate_size = int(intermediate_size)
            avg_ms = float(avg_ms)
            quant_mode = common.MoEQuantMode[quant_type]

            try:
                latency = wideep_generation_mlp_data[quant_mode][hidden_size][intermediate_size][num_token]
                logger.debug(
                    f"value conflict in SGLang wideep generation MLP data: {quant_mode} {hidden_size} "
                    f"{intermediate_size} {num_token} {latency}"
                )
            except KeyError:
                wideep_generation_mlp_data[quant_mode][hidden_size][intermediate_size][num_token] = avg_ms

    return wideep_context_mlp_data, wideep_generation_mlp_data


def load_wideep_context_moe_data(wideep_context_moe_file):
    """
    Load the SGLang wideep context MoE data from wideep_context_moe_perf.txt
    """
    if not os.path.exists(wideep_context_moe_file):
        logger.warning(f"Context MoE data file {wideep_context_moe_file} not found.")
        return None

    wideep_context_moe_data = defaultdict(
        lambda: defaultdict(
            lambda: defaultdict(
                lambda: defaultdict(
                    lambda: defaultdict(
                        lambda: defaultdict(lambda: defaultdict(lambda: defaultdict(lambda: defaultdict())))
                    )
                )
            )
        )
    )

    logger.debug(f"Loading SGLang wideep context MoE data from: {wideep_context_moe_file}")
    with open(wideep_context_moe_file, encoding="utf-8") as f:
        reader = csv.DictReader(f)
        for row in reader:
            # Parse the CSV format with num_tokens instead of batch_size and input_len
            quant_mode = row["moe_dtype"]
            num_tokens = int(row["num_tokens"])
            hidden_size = int(row["hidden_size"])
            inter_size = int(row["inter_size"])
            topk = int(row["topk"])
            num_experts = int(row["num_experts"])
            moe_tp_size = int(row["moe_tp_size"])
            moe_ep_size = int(row["moe_ep_size"])
            distribution = row["distribution"]
            latency = float(row["latency"])
            quant_mode = common.MoEQuantMode[quant_mode]

            # Store the data, overwriting any previous entry with the same key
            wideep_context_moe_data[quant_mode][distribution][topk][num_experts][hidden_size][inter_size][moe_tp_size][
                moe_ep_size
            ][num_tokens] = latency
            logger.debug(
                f"Loaded SGLang wideep context MoE data: {quant_mode}, {distribution}, {topk}, "
                f"{num_experts}, {hidden_size}, {inter_size}, {moe_tp_size}, "
                f"{moe_ep_size}, {num_tokens} -> {latency}"
            )

    return wideep_context_moe_data


def load_wideep_generation_moe_data(wideep_generation_moe_file):
    """
    Load the SGLang wideep generation MoE data from wideep_generation_moe_perf.txt
    """
    if not os.path.exists(wideep_generation_moe_file):
        logger.warning(f"Generation MoE data file {wideep_generation_moe_file} not found.")
        return None

    wideep_generation_moe_data = defaultdict(
        lambda: defaultdict(
            lambda: defaultdict(
                lambda: defaultdict(
                    lambda: defaultdict(
                        lambda: defaultdict(lambda: defaultdict(lambda: defaultdict(lambda: defaultdict())))
                    )
                )
            )
        )
    )

    logger.debug(f"Loading SGLang wideep generation MoE data from: {wideep_generation_moe_file}")
    with open(wideep_generation_moe_file, encoding="utf-8") as f:
        reader = csv.DictReader(f)
        for row in reader:
            # Parse the CSV format with num_tokens instead of batch_size and input_len
            quant_mode = row["moe_dtype"]
            num_tokens = int(row["num_tokens"])
            hidden_size = int(row["hidden_size"])
            inter_size = int(row["inter_size"])
            topk = int(row["topk"])
            num_experts = int(row["num_experts"])
            moe_tp_size = int(row["moe_tp_size"])
            moe_ep_size = int(row["moe_ep_size"])
            distribution = row["distribution"]
            latency = float(row["latency"])
            quant_mode = common.MoEQuantMode[quant_mode]

            # Store the data, overwriting any previous entry with the same key
            wideep_generation_moe_data[quant_mode][distribution][topk][num_experts][hidden_size][inter_size][
                moe_tp_size
            ][moe_ep_size][num_tokens] = latency
            logger.debug(
                f"Loaded SGLang wideep generation MoE data: {quant_mode}, {distribution}, {topk}, "
                f"{num_experts}, {hidden_size}, {inter_size}, {moe_tp_size}, "
                f"{moe_ep_size}, {num_tokens} -> {latency}"
            )

    return wideep_generation_moe_data


def load_wideep_context_mla_data(wideep_context_mla_file):
    """
    Load the SGLang wideep context mla data from wideep_context_mla_perf.txt
    """
    if not os.path.exists(wideep_context_mla_file):
        logger.warning(f"SGLang wideep context mla data file {wideep_context_mla_file} not found.")
        return None
    wideep_context_mla_data = defaultdict(
        lambda: defaultdict(lambda: defaultdict(lambda: defaultdict(lambda: defaultdict(lambda: defaultdict()))))
    )

    with open(wideep_context_mla_file, encoding="utf-8") as f:
        reader = csv.DictReader(f)
        rows = list(reader)

    for row in rows:
        (
            quant_mode,
            kv_cache_dtype,
            b,
            s,
            latency,
        ) = row["mla_dtype"], row["kv_cache_dtype"], row["batch_size"], row["isl"], row["latency"]

        kernel_source = row.get("kernel_source", "flashinfer")

        if "num_heads" not in row:
            tp_size = int(row["tp_size"])
            num_heads = 128 // tp_size
        else:
            num_heads = int(row["num_heads"])

        b = int(b)
        s = int(s)
        latency = float(latency)

        quant_mode = common.FMHAQuantMode[quant_mode]
        kv_cache_dtype = common.KVCacheQuantMode[kv_cache_dtype]

        try:
            latency = wideep_context_mla_data[kernel_source][quant_mode][kv_cache_dtype][num_heads][s][b]
            logger.debug(
                f"value conflict in context mla data: {kernel_source} {quant_mode} "
                f"{kv_cache_dtype} {num_heads} {s} {b} {latency}"
            )
        except KeyError:
            wideep_context_mla_data[kernel_source][quant_mode][kv_cache_dtype][num_heads][s][b] = latency

    return wideep_context_mla_data


def load_wideep_generation_mla_data(wideep_generation_mla_file):
    """
    Load the SGLang wideep generation mla data from wideep_generation_mla_perf.txt
    """
    if not os.path.exists(wideep_generation_mla_file):
        logger.warning(f"SGLang wideep generation mla data file {wideep_generation_mla_file} not found.")
        return None
    wideep_generation_mla_data = defaultdict(
        lambda: defaultdict(lambda: defaultdict(lambda: defaultdict(lambda: defaultdict())))
    )
    with open(wideep_generation_mla_file, encoding="utf-8") as f:
        reader = csv.DictReader(f)
        rows = list(reader)

    for row in rows:
        kv_cache_dtype, b, s, step, latency = (
            row["kv_cache_dtype"],
            row["batch_size"],
            row["isl"],
            row["step"],
            row["latency"],
        )

        kernel_source = row.get("kernel_source", "flashinfer")

        if "num_heads" not in row:
            tp_size = int(row["tp_size"])
            num_heads = 128 // tp_size
        else:
            num_heads = int(row["num_heads"])

        b = int(b)
        s = int(s)
        step = int(step)
        latency = float(latency)

        s = s + step

        kv_cache_dtype = common.KVCacheQuantMode[kv_cache_dtype]

        try:
            latency = wideep_generation_mla_data[kernel_source][kv_cache_dtype][num_heads][b][s]
            logger.debug(
                f"value conflict in generation mla data: {kernel_source} {kv_cache_dtype} "
                f"{num_heads} {b} {s} {latency} "
            )
        except KeyError:
            wideep_generation_mla_data[kernel_source][kv_cache_dtype][num_heads][b][s] = latency

    return wideep_generation_mla_data


def load_wideep_deepep_ll_data(wideep_deepep_ll_file):
    """
    Load the SGLang wideep deepep LL operation data from wideep_deepep_ll_perf.txt
    """
    if not os.path.exists(wideep_deepep_ll_file):
        logger.warning(f"SGLang wideep deepep LL operation data file {wideep_deepep_ll_file} not found.")
        return None

    wideep_deepep_ll_data = defaultdict(lambda: defaultdict(lambda: defaultdict(lambda: defaultdict(dict))))

    with open(wideep_deepep_ll_file, encoding="utf-8") as f:
        reader = csv.DictReader(f)
        rows = list(reader)

    for row in rows:
        hidden_size = int(row["hidden_size"])
        node_num = int(row["node_num"])
        num_token = int(row["num_token"])
        num_topk = int(row["num_topk"])
        num_experts = int(row["num_experts"])
        combine_avg_t_us = float(row["combine_avg_t_us"])
        dispatch_avg_t_us = float(row["dispatch_avg_t_us"])
        lat = combine_avg_t_us + dispatch_avg_t_us

        # Store the data with key structure: [hidden_size][num_topk][num_experts][num_token]
        # -> timing data
        if num_token in wideep_deepep_ll_data[node_num][hidden_size][num_topk][num_experts]:
            logger.debug(
                f"value conflict in SGLang wideep deepep LL operation data: "
                f"{hidden_size} {num_topk} {num_experts} {num_token}"
            )
        else:
            wideep_deepep_ll_data[node_num][hidden_size][num_topk][num_experts][num_token] = lat

    return wideep_deepep_ll_data


def load_wideep_deepep_normal_data(wideep_deepep_normal_file):
    """
    Load the SGLang wideep deepep normal operation data from wideep_deepep_normal_perf.txt
    """
    if not os.path.exists(wideep_deepep_normal_file):
        logger.warning(f"SGLang wideep deepep normal operation data file {wideep_deepep_normal_file} not found.")
        return None

    wideep_deepep_normal_data = defaultdict(
        lambda: defaultdict(lambda: defaultdict(lambda: defaultdict(lambda: defaultdict(dict))))
    )

    with open(wideep_deepep_normal_file, encoding="utf-8") as f:
        reader = csv.DictReader(f)
        rows = list(reader)

    for row in rows:
        num_token = int(row["num_token"])
        topk = int(row["num_topk"])
        node_num = int(row["node_num"])
        num_experts = int(row["num_experts"])
        hidden_size = int(row["hidden_size"])
        dispatch_sms = int(row["dispatch_sms"])
        dispatch_transmit_us = float(row["dispatch_transmit_us"])
        dispatch_notify_us = float(row["dispatch_notify_us"])
        combine_transmit_us = float(row["combine_transmit_us"])
        combine_notify_us = float(row["combine_notify_us"])
        lat = dispatch_transmit_us + dispatch_notify_us + combine_transmit_us + combine_notify_us

        # Store the data with key structure:
        # [hidden_size][topk][num_experts][dispatch_sms][num_token] -> timing data
        if num_token in wideep_deepep_normal_data[node_num][hidden_size][topk][num_experts][dispatch_sms]:
            logger.debug(
                f"value conflict in deepep normal data: {hidden_size} {topk} {num_experts} {dispatch_sms} {num_token}"
            )
        else:
            wideep_deepep_normal_data[node_num][hidden_size][topk][num_experts][dispatch_sms][num_token] = lat

    return wideep_deepep_normal_data


class PerfDatabase:
    """
    The perf database for a given system, backend and version

    Attributes:
        system (str): the system name
        backend (str): the backend name
        version (str): the version name
        system_spec (dict): the system spec
        _default_sol_mode (common.SOLMode): the default sol mode of the database
        _gemm_data (dict): the gemm data
        _context_attention_data (dict): the context attention data
        _generation_attention_data (dict): the generation attention data
        _custom_allreduce_data (dict): the custom allreduce data
        _moe_data (dict): the moe data
        _context_mla_data (dict): the context mla data
        _generation_mla_data (dict): the generation mla data
        _nccl_data (dict): the nccl data
        _mla_bmm_data (dict): the mla bmm data
        SGLang wideep:
        _wideep_context_moe_data (dict): the wideep context moe data
        _wideep_generation_moe_data (dict): the wideep generation moe data
        _wideep_context_mla_data (dict): the wideep context mla data
        _wideep_generation_mla_data (dict): the wideep generation mla data
        _wideep_context_mlp_data (dict): the wideep context mlp data
        _wideep_generation_mlp_data (dict): the wideep generation mlp data
        _wideep_deepep_normal_data (dict): the wideep deepep normal data
        _wideep_deepep_ll_data (dict): the wideep deepep ll data

    Methods:
        query_gemm: query the gemm data
        query_context_attention: query the context attention data
        query_generation_attention: query the generation attention data
        query_context_mla: query the context mla data
        query_generation_mla: query the generation mla data
        query_nccl: query the nccl data
        query_mla_bmm: query the mla bmm data
        query_mem_op: query the mem op data
        query_p2p: query the p2p data
        query_custom_allreduce: query the custom allreduce data
        query_moe: query the moe data
    """

    def __init__(self, system: str, backend: str, version: str, systems_dir: str = "./systems") -> None:
        """
        Initialize the perf database
        """
        self.system = system
        self.backend = backend
        self.version = version
        with open(os.path.join(systems_dir, system + ".yaml")) as f:
            self.system_spec = yaml.load(f, Loader=yaml.SafeLoader)
        self._default_sol_mode = common.SOLMode.NON_SOL  # non sol

        data_dir = os.path.join(systems_dir, self.system_spec["data_dir"], backend, version)
        nccl_data_dir = os.path.join(
            systems_dir,
            self.system_spec["data_dir"],
            "nccl",
            self.system_spec["misc"]["nccl_version"],
            common.PerfDataFilename.nccl.value,
        )

        if backend == "sglang":
            # For SGLang, only load MoE and MLP data and provide empty structures for other data
            # regular path
            self._gemm_data = load_gemm_data(os.path.join(data_dir, common.PerfDataFilename.gemm.value))
            self._context_attention_data = load_context_attention_data(
                os.path.join(data_dir, common.PerfDataFilename.context_attention.value)
            )
            self._generation_attention_data = load_generation_attention_data(
                os.path.join(data_dir, common.PerfDataFilename.generation_attention.value)
            )
            self._moe_data, self._moe_low_latency_data = load_moe_data(
                os.path.join(data_dir, common.PerfDataFilename.moe.value)
            )
            self._context_mla_data = load_context_mla_data(
                os.path.join(data_dir, common.PerfDataFilename.context_mla.value)
            )
            self._generation_mla_data = load_generation_mla_data(
                os.path.join(data_dir, common.PerfDataFilename.generation_mla.value)
            )
            self._custom_allreduce_data = load_custom_allreduce_data(
                os.path.join(data_dir, common.PerfDataFilename.custom_allreduce.value)
            )
            self._nccl_data = load_nccl_data(nccl_data_dir)
            self._mla_bmm_data = load_mla_bmm_data(os.path.join(data_dir, common.PerfDataFilename.mla_bmm.value))

            # wideep path
            self._wideep_context_moe_data = load_wideep_context_moe_data(
                os.path.join(data_dir, common.PerfDataFilename.wideep_context_moe.value)
            )
            self._wideep_generation_moe_data = load_wideep_generation_moe_data(
                os.path.join(data_dir, common.PerfDataFilename.wideep_generation_moe.value)
            )
            self._wideep_context_mla_data = load_wideep_context_mla_data(
                os.path.join(data_dir, common.PerfDataFilename.wideep_context_mla.value)
            )
            self._wideep_generation_mla_data = load_wideep_generation_mla_data(
                os.path.join(data_dir, common.PerfDataFilename.wideep_generation_mla.value)
            )
            self._wideep_context_mlp_data, self._wideep_generation_mlp_data = load_wideep_mlp_data(
                os.path.join(data_dir, common.PerfDataFilename.wideep_context_mlp.value),
                os.path.join(data_dir, common.PerfDataFilename.wideep_generation_mlp.value),
            )
            self._wideep_deepep_normal_data = load_wideep_deepep_normal_data(
                os.path.join(data_dir, common.PerfDataFilename.wideep_deepep_normal.value)
            )
            self._wideep_deepep_ll_data = load_wideep_deepep_ll_data(
                os.path.join(data_dir, common.PerfDataFilename.wideep_deepep_ll.value)
            )
        elif backend == "vllm":
            self._gemm_data = load_gemm_data(os.path.join(data_dir, common.PerfDataFilename.gemm.value))
            self._context_attention_data = load_context_attention_data(
                os.path.join(data_dir, common.PerfDataFilename.context_attention.value)
            )
            self._generation_attention_data = load_generation_attention_data(
                os.path.join(data_dir, common.PerfDataFilename.generation_attention.value)
            )
            self._custom_allreduce_data = load_custom_allreduce_data(
                os.path.join(data_dir, common.PerfDataFilename.custom_allreduce.value)
            )
            self._nccl_data = load_nccl_data(nccl_data_dir)
            self._mla_bmm_data = None
            self._moe_data, self._moe_low_latency_data = None, None
            self._context_mla_data = None
            self._generation_mla_data = None
        else:  # TRTLLM
            self._gemm_data = load_gemm_data(os.path.join(data_dir, common.PerfDataFilename.gemm.value))
            self._context_attention_data = load_context_attention_data(
                os.path.join(data_dir, common.PerfDataFilename.context_attention.value)
            )
            self._generation_attention_data = load_generation_attention_data(
                os.path.join(data_dir, common.PerfDataFilename.generation_attention.value)
            )
            self._custom_allreduce_data = load_custom_allreduce_data(
                os.path.join(data_dir, common.PerfDataFilename.custom_allreduce.value)
            )
            self._moe_data, self._moe_low_latency_data = load_moe_data(
                os.path.join(data_dir, common.PerfDataFilename.moe.value)
            )
            self._context_mla_data = load_context_mla_data(
                os.path.join(data_dir, common.PerfDataFilename.context_mla.value)
            )
            self._generation_mla_data = load_generation_mla_data(
                os.path.join(data_dir, common.PerfDataFilename.generation_mla.value)
            )
            self._nccl_data = load_nccl_data(nccl_data_dir)
            self._mla_bmm_data = load_mla_bmm_data(os.path.join(data_dir, common.PerfDataFilename.mla_bmm.value))

        # pre-correction
        self._correct_data()

        # regular context attention
        if self._context_attention_data is not None:
            for quant_mode in self._context_attention_data:
                for kv_cache_dtype in self._context_attention_data[quant_mode]:
                    for num_kv_heads in self._context_attention_data[quant_mode][kv_cache_dtype]:
                        for head_size in self._context_attention_data[quant_mode][kv_cache_dtype][num_kv_heads]:
                            for window_size in self._context_attention_data[quant_mode][kv_cache_dtype][num_kv_heads][
                                head_size
                            ]:
                                data_dict = self._context_attention_data[quant_mode][kv_cache_dtype][num_kv_heads][
                                    head_size
                                ][window_size]
                                min_x = min(data_dict.keys())
                                target_x_list = [
                                    1,
                                    2,
                                    3,
                                    4,
                                    5,
                                    6,
                                    8,
                                    9,
                                    10,
                                    12,
                                    14,
                                    16,
                                    18,
                                    20,
                                    24,
                                    28,
                                    32,
                                    36,
                                    40,
                                    48,
                                    56,
                                    72,
                                    96,
                                    128,
                                ]  # n
                                # currently, support max seq to 1M. Because all the system is linear for
                                # now. it will be difficult to do square interpolation. Use more points
                                # to do the approximation
                                target_y_list = (
                                    [16, 32, 64, 128, 256, 512, 1024, 2048]
                                    + [4096 + i * 2048 for i in range(14)]
                                    + [32768 + 16384 * i for i in range(6)]
                                    + [131072 + 32768 * i for i in range(12)]
                                    + [524288 + 65536 * i for i in range(9)]
                                )  # s
                                target_z_list = [
                                    1,
                                    2,
                                    4,
                                    8,
                                    16,
                                    32,
                                    64,
                                    128,
                                    256,
                                    512,
                                    384,
                                    1024,
                                    2048,
                                ]  # b

                                filtered_x_list = []
                                for i in target_x_list:
                                    if i >= min_x:
                                        filtered_x_list.append(i)
                                self._extrapolate_data_grid(
                                    data_dict=data_dict,  # nsb
                                    target_x_list=filtered_x_list,
                                    target_y_list=target_y_list,
                                    target_z_list=target_z_list,
                                    sqrt_y_value=True,
                                )

        # regular generation attention
        if self._generation_attention_data is not None:
            for kv_cache_dtype in self._generation_attention_data:
                for num_kv_heads in self._generation_attention_data[kv_cache_dtype]:
                    for head_size in self._generation_attention_data[kv_cache_dtype][num_kv_heads]:
                        for window_size in self._generation_attention_data[kv_cache_dtype][num_kv_heads][head_size]:
                            target_x_list = [
                                1,
                                2,
                                3,
                                4,
                                5,
                                6,
                                8,
                                9,
                                10,
                                12,
                                14,
                                16,
                                18,
                                20,
                                24,
                                28,
                                32,
                                36,
                                40,
                                48,
                                56,
                                72,
                                96,
                                128,
                            ]  # n
                            target_y_list = [
                                1,
                                2,
                                4,
                                8,
                                16,
                                32,
                                64,
                                128,
                                256,
                                384,
                                512,
                                1024,
                                2048,
                                8192,
                            ]  # b
                            target_z_list = [
                                1,
                                2,
                                4,
                                8,
                                16,
                                32,
                                64,
                                128,
                                256,
                                512,
                                1024,
                                2048,
                                4096,
                                8192,
                                16384,
                                32768,
                                65536,
                                131072,
                                262144,
                                2097152 * 8,
                            ]  # s
                            data_dict = self._generation_attention_data[kv_cache_dtype][num_kv_heads][head_size][
                                window_size
                            ]
                            min_x = min(data_dict.keys())
                            filtered_x_list = []
                            for i in target_x_list:
                                if i >= min_x:
                                    filtered_x_list.append(i)

                            self._extrapolate_data_grid(
                                data_dict=data_dict,  # nbs
                                target_x_list=filtered_x_list,
                                target_y_list=target_y_list,
                                target_z_list=target_z_list,
                            )

        # regular gemm
        if self._gemm_data is not None:
            for quant_mode, data_dict in self._gemm_data.items():
                target_x_list = [
                    1,
                    2,
                    4,
                    8,
                    16,
                    32,
                    48,
                    64,
                    80,
                    96,
                    128,
                    160,
                    192,
                    224,
                    256,
                    320,
                    384,
                    448,
                    512,
                    640,
                    768,
                    896,
                    1024,
                    2048,
                    4096,
                    8192,
                    16384,
                    32768,
                    131072,
                    524288,
                    1048576,
                    2097152 * 8,
                ]  # num_tokens
                target_y_list = [
                    32,
                    64,
                    128,
                    256,
                    512,
                    768,
                    1024,
                    1536,
                    2048,
                    2560,
                    3072,
                    3584,
                    4096,
                    5120,
                    6144,
                    7168,
                    8192,
                    10240,
                    12288,
                    14336,
                    16384,
                    20480,
                    24576,
                    28672,
                    32768,
                    40960,
                    49152,
                    57344,
                    65536,
                    131072,
                    262144,
                ]  # to fit vocab gemm
                target_z_list = target_y_list
                self._extrapolate_data_grid(
                    data_dict=data_dict,
                    target_x_list=target_x_list,
                    target_y_list=target_y_list,
                    target_z_list=target_z_list,
                )

        # mla
        # wideep context mla
        if getattr(self, "_wideep_context_mla_data", None) is not None:
            for kernel_source in self._wideep_context_mla_data:
                for quant_mode in self._wideep_context_mla_data[kernel_source]:
                    for kv_cache_dtype in self._wideep_context_mla_data[kernel_source][quant_mode]:
                        num_heads_list = list(
                            self._wideep_context_mla_data[kernel_source][quant_mode][kv_cache_dtype].keys()
                        )
                        data_dict = self._wideep_context_mla_data[kernel_source][quant_mode][kv_cache_dtype]
                        target_x_list = num_heads_list  # to reuse x dim
                        # currently, support max seq to 1M.
                        # Because all the system is linear for now.
                        # it will be difficult to do square interpolation.
                        # Use more points to do the approximation
                        target_y_list = (
                            [16, 32, 64, 128, 256, 512, 1024, 2048]
                            + [4096 + i * 2048 for i in range(14)]
                            + [32768 + 16384 * i for i in range(6)]
                            + [131072 + 32768 * i for i in range(12)]
                            + [524288 + 65536 * i for i in range(9)]
                        )  # s
                        target_z_list = [
                            1,
                            2,
                            4,
                            8,
                            16,
                            32,
                            64,
                            128,
                            256,
                            384,
                            512,
                            1024,
                            2048,
                        ]  # b

                        self._extrapolate_data_grid(
                            data_dict=data_dict,  # tpsize,sb
                            target_x_list=target_x_list,
                            target_y_list=target_y_list,
                            target_z_list=target_z_list,
                            sqrt_y_value=True,
                        )

        # regular context mla
        if self._context_mla_data is not None:
            for quant_mode in self._context_mla_data:
                for kv_cache_dtype in self._context_mla_data[quant_mode]:
                    num_heads_list = list(self._context_mla_data[quant_mode][kv_cache_dtype].keys())
                    data_dict = self._context_mla_data[quant_mode][kv_cache_dtype]
                    target_x_list = num_heads_list  # to reuse x dim
                    # currently, support max seq to 1M. Because all the system is linear for now.
                    # it will be difficult to do square interpolation.
                    # Use more points to do the approximation
                    target_y_list = (
                        [16, 32, 64, 128, 256, 512, 1024, 2048]
                        + [4096 + i * 2048 for i in range(14)]
                        + [32768 + 16384 * i for i in range(6)]
                        + [131072 + 32768 * i for i in range(12)]
                        + [524288 + 65536 * i for i in range(9)]
                    )  # s
                    target_z_list = [1, 2, 4, 8, 16, 32, 64, 128, 256, 384, 512, 1024, 2048]  # b

                self._extrapolate_data_grid(
                    data_dict=data_dict,  # tpsize,sb
                    target_x_list=target_x_list,
                    target_y_list=target_y_list,
                    target_z_list=target_z_list,
                    sqrt_y_value=True,
                )

        # wideep generation mla
        if getattr(self, "_wideep_generation_mla_data", None) is not None:
            for kernel_source in self._wideep_generation_mla_data:
                for kv_cache_dtype in self._wideep_generation_mla_data[kernel_source]:
                    tp_list = list(self._wideep_generation_mla_data[kernel_source][kv_cache_dtype].keys())
                    data_dict = self._wideep_generation_mla_data[kernel_source][kv_cache_dtype]
                    target_x_list = tp_list  # n
                    target_y_list = [
                        1,
                        2,
                        4,
                        8,
                        16,
                        32,
                        64,
                        128,
                        256,
                        384,
                        512,
                        1024,
                        2048,
                        8192,
                    ]  # b
                    target_z_list = [
                        1,
                        2,
                        4,
                        8,
                        16,
                        32,
                        64,
                        128,
                        256,
                        512,
                        1024,
                        2048,
                        4096,
                        8192,
                        16384,
                        32768,
                        65536,
                        131072,
                        262144,
                        2097152 * 8,
                    ]  # s

                    self._extrapolate_data_grid(
                        data_dict=data_dict,  # tpsize, bs
                        target_x_list=target_x_list,
                        target_y_list=target_y_list,
                        target_z_list=target_z_list,
                    )

        # regular generation mla
        if self._generation_mla_data is not None:
            for kv_cache_dtype in self._generation_mla_data:
                tp_list = list(self._generation_mla_data[kv_cache_dtype].keys())
                data_dict = self._generation_mla_data[kv_cache_dtype]
                target_x_list = tp_list  # n
                target_y_list = [1, 2, 4, 8, 16, 32, 64, 128, 256, 384, 512, 1024, 2048, 8192]  # b
                target_z_list = [
                    1,
                    2,
                    4,
                    8,
                    16,
                    32,
                    64,
                    128,
                    256,
                    512,
                    1024,
                    2048,
                    4096,
                    8192,
                    16384,
                    32768,
                    65536,
                    131072,
                    262144,
                    2097152 * 8,
                ]  # s

            self._extrapolate_data_grid(
                data_dict=data_dict,  # tpsize, bs
                target_x_list=target_x_list,
                target_y_list=target_y_list,
                target_z_list=target_z_list,
            )

        # post-correction
        self._correct_data()

        self._update_support_matrix()

    def _update_support_matrix(self):
        """
        Update the support matrix
        """
        # For sglang backend, context_mla_data and generation_mla_data have kernel_source as first
        # level
        # We need to collect quant_modes from the nested structure
        if self.backend == "sglang":
            wideep_context_mla_modes = set()
            for kernel_source in self._wideep_context_mla_data:
                for quant_mode in self._wideep_context_mla_data[kernel_source]:
                    wideep_context_mla_modes.add(quant_mode.name)

            wideep_generation_mla_modes = set()
            for kernel_source in self._wideep_generation_mla_data:
                for kv_cache_dtype in self._wideep_generation_mla_data[kernel_source]:
                    wideep_generation_mla_modes.add(kv_cache_dtype.name)

            wideep_mlp_modes = set()
            for quant_mode in self._wideep_context_mlp_data:
                wideep_mlp_modes.add(quant_mode.name)
            for quant_mode in self._wideep_generation_mlp_data:
                wideep_mlp_modes.add(quant_mode.name)

            self.supported_quant_mode = {
                "gemm": [key.name for key in self._moe_data],
                "context_attention": [key.name for key in self._context_attention_data],
                "generation_attention": [key.name for key in self._generation_attention_data],
                "context_mla": [key.name for key in self._context_mla_data],
                "generation_mla": [key.name for key in self._generation_mla_data],
                "mla_bmm": [key.name for key in self._mla_bmm_data],
                "nccl": [key.name for key in self._nccl_data],
                "moe": [key.name for key in self._moe_data],
                "wideep_context_mla": list(wideep_context_mla_modes),
                "wideep_generation_mla": list(wideep_generation_mla_modes),
                "wideep_context_mlp": [key.name for key in self._wideep_context_mlp_data],
                "wideep_generation_mlp": [key.name for key in self._wideep_generation_mlp_data],
                "wideep_mlp": list(wideep_mlp_modes),
            }
        elif self.backend == "trtllm":
            self.supported_quant_mode = {
                "gemm": [key.name for key in self._gemm_data],
                "context_attention": [key.name for key in self._context_attention_data],
                "generation_attention": [key.name for key in self._generation_attention_data],
                "context_mla": [key.name for key in self._context_mla_data],
                "generation_mla": [key.name for key in self._generation_mla_data],
                "mla_bmm": [key.name for key in self._mla_bmm_data],
                "nccl": [key.name for key in self._nccl_data],
                "moe": [key.name for key in self._moe_data],
            }
        elif self.backend == "vllm":  # TODO: add support for moe and deepseek
            self.supported_quant_mode = {
                "gemm": [key.name for key in self._gemm_data],
                "context_attention": [key.name for key in self._context_attention_data],
                "generation_attention": [key.name for key in self._generation_attention_data],
                "nccl": [key.name for key in self._nccl_data],
                "context_mla": [],
                "generation_mla": [],
                "mla_bmm": [],
                "moe": [],
            }

    def is_inter_node(self, num_gpus: int) -> bool:
        """
        Check if the number of GPUs is an inter node
        """
        return num_gpus > self.system_spec["node"]["num_gpus_per_node"]

    def _extrapolate_data_grid(
        self,
        data_dict: dict[int, dict[int, dict[int, float]]],
        target_x_list: list[int],
        target_y_list: list[int],
        target_z_list: list[int],
        sqrt_y_value: bool = False,
    ) -> None:
        """
        Extrapolate the data grid, we extrapolate the data grid at the initialization stage.
        Future query will based on interpolation.
        """
        x_list = sorted(data_dict.keys())
        for x in x_list:
            # z_direction
            for y in sorted(data_dict[x].keys()):
                z_dict = data_dict[x][y]
                if len(z_dict) <= 1:
                    logger.warning(
                        f"only one data point for a given xy, might trigger error. "
                        f"Please revisit data collection. {x=}, {y=}, {z_dict=}"
                    )
                    continue
                for z in target_z_list:
                    if z not in z_dict:
                        z_left, z_right = self._nearest_1d_point_helper(z, list(z_dict.keys()), False)
                        # Check if both left and right boundaries exist
                        if z_left not in z_dict or z_right not in z_dict:
                            logger.warning(
                                f"Skipping interpolation for z={z} as boundaries z_left={z_left} "
                                f"or z_right={z_right} do not exist in z_dict for x={x}, y={y}"
                            )
                            continue
                        value = self._interp_1d(
                            [z_left, z_right],
                            [data_dict[x][y][z_left], data_dict[x][y][z_right]],
                            z,
                        )
                        z_dict[z] = value

            # y_direction
            for y in target_y_list:
                if y not in data_dict[x]:
                    y_left, y_right = self._nearest_1d_point_helper(y, list(data_dict[x].keys()), False)
                    # Check if both left and right boundaries exist
                    if y_left not in data_dict[x] or y_right not in data_dict[x]:
                        logger.warning(
                            f"Skipping interpolation for y={y} as boundaries y_left={y_left} "
                            f"or y_right={y_right} do not exist in data_dict[{x}]"
                        )
                        continue

                    z_list = sorted(data_dict[x][y_left].keys())
                    for z in z_list:
                        # Check if z exists in both y_left and y_right
                        if z not in data_dict[x][y_left] or z not in data_dict[x][y_right]:
                            logger.warning(
                                f"Skipping interpolation for z={z} as it does not exist in both "
                                f"y_left={y_left} and y_right={y_right}"
                            )
                            continue

                        y_left_value = data_dict[x][y_left][z]
                        y_right_value = data_dict[x][y_right][z]
                        assert y_right_value is not None, "y_right_value cannot be None"
                        if sqrt_y_value:
                            y_left_value = math.sqrt(y_left_value)
                            y_right_value = math.sqrt(y_right_value)
                        value = self._interp_1d([y_left, y_right], [y_left_value, y_right_value], y)
                        if sqrt_y_value:
                            value = value * value

                        if y not in data_dict[x]:
                            data_dict[x][y] = {z: value}
                        else:
                            data_dict[x][y][z] = value

        for x in target_x_list:
            if x not in data_dict:
                x_left, x_right = self._nearest_1d_point_helper(x, list(data_dict.keys()), False)
                # Check if both left and right boundaries exist
                if x_left not in data_dict or x_right not in data_dict:
                    logger.warning(
                        f"Skipping interpolation for x={x} as boundaries x_left={x_left} "
                        f"or x_right={x_right} do not exist in data_dict"
                    )
                    continue

                for y in sorted(data_dict[x_left].keys()):
                    # Check if y exists in both x_left and x_right
                    if y not in data_dict[x_left] or y not in data_dict[x_right]:
                        logger.warning(
                            f"Skipping interpolation for y={y} as it does not exist in both "
                            f"x_left={x_left} and x_right={x_right}"
                        )
                        continue

                    for z in sorted(data_dict[x_left][y].keys()):
                        # Check if z exists in both x_left and x_right for the given y
                        if z not in data_dict[x_left][y] or z not in data_dict[x_right][y]:
                            logger.warning(
                                f"Skipping interpolation for z={z} as it does not exist in both "
                                f"x_left={x_left} and x_right={x_right} for y={y}"
                            )
                            continue

                        x_left_value = data_dict[x_left][y][z]
                        x_right_value = data_dict[x_right][y][z]
                        assert x_right_value is not None, "x_right_value cannot be None"
                        value = self._interp_1d([x_left, x_right], [x_left_value, x_right_value], x)
                        if x not in data_dict:
                            data_dict[x] = {y: {z: value}}
                        elif y not in data_dict[x]:
                            data_dict[x][y] = {z: value}
                        else:
                            data_dict[x][y][z] = value

    def _nearest_1d_point_helper(self, x: int, values: list[int], inner_only: bool = True) -> tuple[int, int]:
        """
        Find the nearest 1d point
        """
        assert values is not None and len(values) >= 2, "values is None or len(values) < 2"
        sorted_values = sorted(values)

        if x < sorted_values[0]:
            if inner_only:
                raise ValueError(f"x is less than the smallest value in the list. {x=}, {sorted_values=}")
            else:
                return sorted_values[0], sorted_values[1]
        elif x > sorted_values[-1]:
            if inner_only:
                raise ValueError(f"x is greater than the largest value in the list. {x=}, {sorted_values=}")
            else:
                return sorted_values[-2], sorted_values[-1]

        for i, value in enumerate(sorted_values):
            if x >= value and i != len(sorted_values) - 1:
                continue
            else:
                end = value
                start = sorted_values[i - 1]
                break
        if start is None or end is None:
            raise ValueError(f"start or end is None. {x=}, {sorted_values=}, start={start=}, end={end=}")
        return start, end

    def _validate(self, value: float) -> float:
        """
        Validate the value
        """
        if value < 0.0:
            logger.debug(f"Negative value detected {value}, pass")
        return value

    def _interp_3d_linear(self, x: int, y: int, z: int, data: dict) -> float:
        """
        Interpolate the 3d data using linear interpolation
        """
        points_list = []
        values_list = []
        x_left, x_right = self._nearest_1d_point_helper(x, list(data.keys()))
        for i in [x_left, x_right]:
            y_left, y_right = self._nearest_1d_point_helper(y, list(data[i].keys()))
            for j in [y_left, y_right]:
                z_left, z_right = self._nearest_1d_point_helper(z, list(data[i][j].keys()))
                points_list.append([i, j, z_left])
                points_list.append([i, j, z_right])
                values_list.append(data[i][j][z_left])
                values_list.append(data[i][j][z_right])

        return self._validate(
            interpolate.griddata(np.array(points_list), np.array(values_list), (x, y, z), method="linear")
        )

    def _interp_2d_linear(self, x: int, y: int, data: dict) -> float:
        """
        Interpolate the 3d data using linear interpolation
        """
        points_list = []
        values_list = []
        x_left, x_right = self._nearest_1d_point_helper(x, list(data.keys()))
        for i in [x_left, x_right]:
            y_left, y_right = self._nearest_1d_point_helper(y, list(data[i].keys()))
            for j in [y_left, y_right]:
                points_list.append([i, j])
                values_list.append(data[i][j])

        return self._validate(
            interpolate.griddata(np.array(points_list), np.array(values_list), (x, y), method="linear")
        )

    def _interp_3d(self, x: int, y: int, z: int, data: dict, method: str) -> float:
        """
        Interpolate the 3d data using the given method
        """
        if method == "linear":
            return self._interp_3d_linear(x, y, z, data)
        else:
            return self._interp_2d_1d(x, y, z, data, method)

    def _bilinear_interpolation(self, x_list: list[int], y_list: list[int], x: int, y: int, data: dict) -> float:
        """
        Interpolate the 2d data using bilinear interpolation
        """
        x1, x2 = x_list
        # assure xy has a rectengle grid
        y1, y2 = y_list
        # Calculate the weights for the corners
        Q11, Q12, Q21, Q22 = data[x1][y1], data[x1][y2], data[x2][y1], data[x2][y2]  # noqa: N806
        f_x1_y1 = Q11 * (x2 - x) * (y2 - y)
        f_x1_y2 = Q12 * (x2 - x) * (y - y1)
        f_x2_y1 = Q21 * (x - x1) * (y2 - y)
        f_x2_y2 = Q22 * (x - x1) * (y - y1)
        # Calculate the total weight
        total_weight = (x2 - x1) * (y2 - y1)
        # Calculate the interpolated value
        interpolated_value = (f_x1_y1 + f_x1_y2 + f_x2_y1 + f_x2_y2) / total_weight
        return interpolated_value

    def _interp_2d_1d(self, x: int, y: int, z: int, data: dict, method="bilinear") -> float:
        """
        Interpolate the 3d data using the given method, 2d after 1d.
        """
        x_values = []
        x_left, x_right = self._nearest_1d_point_helper(x, list(data.keys()))

        for i in [x_left, x_right]:
            points_list = []
            values_list = []
            y_left, y_right = self._nearest_1d_point_helper(y, list(data[i].keys()))
            for j in [y_left, y_right]:
                z_left, z_right = self._nearest_1d_point_helper(z, list(data[i][j].keys()))
                points_list.append([j, z_left])
                points_list.append([j, z_right])
                values_list.append(data[i][j][z_left])
                values_list.append(data[i][j][z_right])
            if method == "cubic":
                x_values.append(
                    self._validate(
                        interpolate.griddata(np.array(points_list), np.array(values_list), (y, z), method="cubic")
                    )
                )
            elif method == "bilinear":
                x_values.append(
                    self._validate(self._bilinear_interpolation([y_left, y_right], [z_left, z_right], y, z, data[i]))
                )
            else:
                raise NotImplementedError

        return self._validate(self._interp_1d([x_left, x_right], x_values, x))

    def _interp_1d(self, x: list[int], y: list[int], value: int) -> float:
        """
        Interpolate the 1d data using linear interpolation
        """
        x0, x1 = x
        y0, y1 = y
        if (x0 - x1) * (y0 - y1) < 0 and (value - x0) * (value - x1) > 0:
            y1 = y0

        if y0 == y1:
            return y0

        return y0 + (y1 - y0) / (x1 - x0) * (value - x0)

    def set_default_sol_mode(self, mode: common.SOLMode) -> None:
        """
        Set the default sol mode
        """
        self._default_sol_mode = mode

    def get_default_sol_mode(self) -> common.SOLMode:
        """
        Get the default sol mode
        """
        return self._default_sol_mode

    def query_gemm(
        self,
        m: int,
        n: int,
        k: int,
        quant_mode: common.GEMMQuantMode,
        sol_mode: common.SOLMode | None = None,
    ) -> float:
        """
        Query the gemm data
        """

        def get_sol(m: int, n: int, k: int, quant_mode: common.GEMMQuantMode) -> tuple[float, float, float]:
            """
            Get the sol time, sol math and sol mem
            """
            sol_math = 2 * m * n * k / (self.system_spec["gpu"]["float16_tc_flops"] * quant_mode.value.compute) * 1000
            sol_mem = quant_mode.value.memory * (m * n + m * k + n * k) / self.system_spec["gpu"]["mem_bw"] * 1000
            sol_time = max(sol_math, sol_mem)
            return sol_time, sol_math, sol_mem

        if sol_mode is None:
            sol_mode = self._default_sol_mode
        if sol_mode == common.SOLMode.SOL:
            return get_sol(m, n, k, quant_mode)[0]
        elif sol_mode == common.SOLMode.SOL_FULL:
            return get_sol(m, n, k, quant_mode)
        else:
            result = self._interp_3d(m, n, k, self._gemm_data[quant_mode], "cubic")
            return result

    def query_context_attention(
        self,
        b: int,
        s: int,  # s is the seq len to be computed, full_s = s + prefix
        prefix: int,
        n: int,
        n_kv: int,
        kvcache_quant_mode: common.KVCacheQuantMode,
        fmha_quant_mode: common.FMHAQuantMode,
        sol_mode: Optional[common.SOLMode] = None,
        window_size: int = 0,
        head_size: int = 128,
    ) -> float:
        """
        Query the context attention data
        """

        def get_sol(
            b: int,
            s: int,
            prefix: int,
            n: int,
            n_kv: int,
            h: int,
            w: int,
            kvcache_quant_mode: common.KVCacheQuantMode,
            fmha_quant_mode: common.FMHAQuantMode,
        ) -> tuple[float, float, float]:
            """
            Get the sol time, sol math and sol mem
            """
            full_s = s + prefix
            if w > 0 and full_s > w:
                # Sliding window attention
                # Each position attends to at most w previous positions
                ops = 2 * b * (full_s - prefix) * w * n * h * 2
            else:
                # Normal no sliding window
                ops = (
                    2 * b * (full_s * full_s - prefix * prefix) * n * h * 2 / 2
                )  # 2 for fma, 2 for q*k^t+*v, /2 for causality.
            mem_bytes = (
                2
                * b
                * (
                    n * (full_s - prefix) * h  # Q read, assuming 16 bits
                    + 2 * n_kv * full_s * h  # K,V read
                    + n * (full_s - prefix) * h
                )
            )  # Output write, assuming 16 bits
            sol_math = ops / self.system_spec["gpu"]["float16_tc_flops"] * 1000 / fmha_quant_mode.value.compute
            sol_mem = mem_bytes / self.system_spec["gpu"]["mem_bw"] * 1000
            sol_time = max(sol_math, sol_mem)
            return sol_time, sol_math, sol_mem

        assert n_kv <= n, "n_kv must be less than or equal to n"

        if sol_mode is None:
            sol_mode = self._default_sol_mode
        if sol_mode == common.SOLMode.SOL:
            return get_sol(b, s, prefix, n, n_kv, head_size, window_size, kvcache_quant_mode, fmha_quant_mode)[0]
        elif sol_mode == common.SOLMode.SOL_FULL:
            return get_sol(b, s, prefix, n, n_kv, head_size, window_size, kvcache_quant_mode, fmha_quant_mode)
        else:
            if head_size not in [64, 128]:
<<<<<<< HEAD
                return get_sol(b, s, prefix, n, n_kv, head_size, window_size, kvcache_quant_mode, fmha_quant_mode)[0]

            full_s = s + prefix
            prefix_correction = (full_s * full_s - prefix * prefix) / (full_s * full_s)
            if n_kv == n:
                attention_dict = self._context_attention_data[fmha_quant_mode][kvcache_quant_mode][0][head_size][
                    window_size
                ]
            else:
                attention_dict = self._context_attention_data[fmha_quant_mode][kvcache_quant_mode][n_kv][head_size][
                    window_size
                ]
            latency = self._interp_3d(n, full_s, b, attention_dict, "cubic") * prefix_correction
=======
                return get_sol(b, s, n, n_kv, head_size, window_size, kvcache_quant_mode, fmha_quant_mode)[0]

            # In self._context_attention_data, we use n_kv = 0 to mean n_kv == n.
            if n_kv == n:
                n_kv = 0

            attention_dict = self._context_attention_data[fmha_quant_mode][kvcache_quant_mode][n_kv][head_size][
                window_size
            ]
            latency = self._interp_3d(n, s, b, attention_dict, "cubic")
>>>>>>> a0041cfe
            return latency

    def query_generation_attention(
        self,
        b: int,
        s: int,
        n: int,
        n_kv: int,
        kvcache_quant_mode: common.KVCacheQuantMode,
        sol_mode: Optional[common.SOLMode] = None,
        window_size: int = 0,
        head_size: int = 128,
    ) -> float:
        """
        Query the generation attention data
        """

        def get_sol(
            b: int,
            s: int,
            n: int,
            n_kv: int,
            h: int,
            w: int,
            kvcache_quant_mode: common.KVCacheQuantMode,
        ) -> tuple[float, float, float]:
            """
            Get the sol time, sol math and sol mem
            """
            if w > 0:
                kv_len = min(s - 1, w)
            else:
                kv_len = s - 1
            # only consider fp16 mmha
            ops = 2 * b * n * h * 2 * (kv_len)  # 2 for fma, 2 for q*k^t+*v
            # kvcache load bytes will depend on kvcache quant. while input q and output might be in
            # fp16.
            mem_bytes = b * (
                n * h * 2  # Query read, assuming 16bits
                + 2 * n_kv * (kv_len) * h * kvcache_quant_mode.value.memory  # K, V cache read
                + n * h * 2  # Output write, assuming 16bits
            )

            sol_math = ops / self.system_spec["gpu"]["float16_tc_flops"] * 1000
            sol_mem = mem_bytes / self.system_spec["gpu"]["mem_bw"] * 1000
            sol_time = max(sol_math, sol_mem)
            return sol_time, sol_math, sol_mem

        assert n_kv <= n, "n_kv must be less than or equal to n"

        if sol_mode is None:
            sol_mode = self._default_sol_mode
        if sol_mode == common.SOLMode.SOL:
            return get_sol(b, s, n, n_kv, head_size, window_size, kvcache_quant_mode)[0]
        elif sol_mode == common.SOLMode.SOL_FULL:
            return get_sol(b, s, n, n_kv, head_size, window_size, kvcache_quant_mode)
        else:
            if head_size not in [64, 128]:
                return get_sol(b, s, n, n_kv, head_size, window_size, kvcache_quant_mode)[0]

            # In self._generation_attention_data, we use n_kv = 0 to mean n_kv == n.
            if n_kv == n:
                n_kv = 0

            attention_dict = self._generation_attention_data[kvcache_quant_mode][n_kv][head_size][window_size]
            latency = self._interp_3d(n, b, s, attention_dict, "bilinear")
            return latency

    def query_context_mla(
        self,
        b: int,
        s: int,
        prefix: int,
        num_heads: int,
        kvcache_quant_mode: common.KVCacheQuantMode,
        fmha_quant_mode: common.FMHAQuantMode,
        sol_mode: common.SOLMode | None = None,
    ) -> float:
        """
        Query the context mla data
        """

        def get_sol(
            b: int,
            s: int,
            prefix: int,
            num_heads: int,
            kvcache_quant_mode: common.KVCacheQuantMode,
            fmha_quant_mode: common.FMHAQuantMode,
        ) -> tuple[float, float, float]:
            """
            Get the sol time, sol math and sol mem
            """
            full_s = s + prefix
            ops = (
                b * num_heads * 2 / 2 * (192 + 128) * (full_s * full_s - prefix * prefix)
            )  # 2 for fma, 2 for causality. num_heads, for local heads
            # s * 192 for q read, full_s * 192 for k read, full_s * 128 for v read, s * 192 for write.
            mem_bytes = b * num_heads * 2 * (full_s * (192 + 128) + s * (192 + 128))  # 2 for fp16, TODO
            sol_math = ops / self.system_spec["gpu"]["float16_tc_flops"] * 1000 / fmha_quant_mode.value.compute
            sol_mem = mem_bytes / self.system_spec["gpu"]["mem_bw"] * 1000
            sol_time = max(sol_math, sol_mem)
            return sol_time, sol_math, sol_mem

        if sol_mode is None:
            sol_mode = self._default_sol_mode
        if sol_mode == common.SOLMode.SOL:
            return get_sol(b, s, prefix, num_heads, kvcache_quant_mode, fmha_quant_mode)[0]
        elif sol_mode == common.SOLMode.SOL_FULL:
            return get_sol(b, s, prefix, num_heads, kvcache_quant_mode, fmha_quant_mode)
        else:
            full_s = s + prefix
            prefix_correction = (full_s * full_s - prefix * prefix) / (full_s * full_s)
            mla_dict = self._context_mla_data[fmha_quant_mode][kvcache_quant_mode]
            latency = self._interp_3d(num_heads, full_s, b, mla_dict, "cubic") * prefix_correction
            return latency

    def query_generation_mla(
        self,
        b: int,
        s: int,
        num_heads: int,
        kvcache_quant_mode: common.KVCacheQuantMode,
        sol_mode: common.SOLMode | None = None,
    ) -> float:
        """
        Query the generation mla data
        """

        def get_sol(
            b: int, s: int, num_heads: int, kvcache_quant_mode: common.KVCacheQuantMode
        ) -> tuple[float, float, float]:
            """
            Get the sol time, sol math and sol mem
            """
            # only consider fp16 mmha
            ops = 2 * b * num_heads * 1088 * s  # 2 for fma
            # kvcache load bytes will depend on kvcache quant.
            # while input q and output might be in fp16.
            mem_bytes = b * (num_heads * 1088 * 2 + (s - 1) * 1088 * kvcache_quant_mode.value.memory)

            sol_math = ops / self.system_spec["gpu"]["float16_tc_flops"] * 1000  # only fp16
            sol_mem = mem_bytes / self.system_spec["gpu"]["mem_bw"] * 1000
            sol_time = max(sol_math, sol_mem)
            return sol_time, sol_math, sol_mem

        if sol_mode is None:
            sol_mode = self._default_sol_mode
        if sol_mode == common.SOLMode.SOL:
            return get_sol(b, s, num_heads, kvcache_quant_mode)[0]
        elif sol_mode == common.SOLMode.SOL_FULL:
            return get_sol(b, s, num_heads, kvcache_quant_mode)
        else:
            mla_dict = self._generation_mla_data[kvcache_quant_mode]
            latency = self._interp_3d(num_heads, b, s, mla_dict, "bilinear")
            return latency

    def query_wideep_generation_mla(
        self,
        b: int,
        s: int,
        tp_size: int,
        kvcache_quant_mode: common.KVCacheQuantMode,
        fmha_quant_mode: common.FMHAQuantMode,
        attention_backend: str | None = None,
        sol_mode: common.SOLMode | None = None,
    ) -> float:
        """
        Query the generation mla data for SGLang backend with SOL calculation
        """

        def get_sol(
            b: int,
            s: int,
            tp_size: int,
            kvcache_quant_mode: common.KVCacheQuantMode,
            fmha_quant_mode: common.FMHAQuantMode,
        ) -> tuple[float, float, float]:
            hidden_size = 7168
            q_lora_rank = 1536
            kv_lora_rank = 512
            qk_rope_head_dim = 64
            qk_nope_head_dim = 128
            v_head_dim = 128
            num_head = 128 // tp_size

            # qkv_a projection (decode mode)
            qkv_a_flop = 2 * hidden_size * (q_lora_rank + kv_lora_rank + qk_rope_head_dim) * b
            qkv_a_mem = (
                b * hidden_size
                + hidden_size * (q_lora_rank + kv_lora_rank + qk_rope_head_dim)
                + 2 * b * (q_lora_rank + kv_lora_rank + qk_rope_head_dim)
            )

            # q_b projection
            q_b_flop = 2 * q_lora_rank * num_head * (qk_rope_head_dim + qk_nope_head_dim) * b
            q_b_mem = (
                b * q_lora_rank
                + q_lora_rank * num_head * (qk_rope_head_dim + qk_nope_head_dim)
                + 2 * b * num_head * (qk_rope_head_dim + qk_nope_head_dim)
            )

            # q_w_kc (attention computation)
            q_w_kc_flop = 2 * num_head * qk_nope_head_dim * kv_lora_rank * b
            q_w_kc_mem = (
                b * num_head * qk_nope_head_dim
                + num_head * kv_lora_rank * qk_nope_head_dim
                + 2 * b * num_head * kv_lora_rank
            )

            attn_flop = 2 * b * s * num_head * (qk_rope_head_dim + kv_lora_rank * 2)
            attn_mem = (
                b * num_head * (kv_lora_rank + qk_rope_head_dim)
                + b * s * (qk_rope_head_dim + kv_lora_rank)
                + b * num_head * kv_lora_rank
            )

            # s_w_vc (attention output projection)
            s_w_vc_flop = 2 * b * num_head * kv_lora_rank * v_head_dim
            s_w_vc_mem = (
                b * num_head * kv_lora_rank + num_head * v_head_dim * kv_lora_rank + 2 * b * num_head * v_head_dim
            )

            # attention output projection
            attn_out_flop = 2 * num_head * v_head_dim * hidden_size * b
            attn_out_mem = b * num_head * v_head_dim + num_head * v_head_dim * hidden_size + 2 * b * hidden_size

            ops = qkv_a_flop + q_b_flop + q_w_kc_flop + s_w_vc_flop + attn_out_flop
            mem_bytes = (
                qkv_a_mem + q_b_mem + q_w_kc_mem + attn_mem * 2 + s_w_vc_mem + attn_out_mem
            ) * fmha_quant_mode.value.memory
            sol_math = ops / (self.system_spec["gpu"]["float16_tc_flops"] * fmha_quant_mode.value.compute) * 1000
            sol_math += attn_flop / (self.system_spec["gpu"]["float16_tc_flops"]) * 1000
            sol_mem = mem_bytes / self.system_spec["gpu"]["mem_bw"] * 1000
            sol_time = max(sol_math, sol_mem)

            return sol_time, sol_math, sol_mem

        if sol_mode is None:
            sol_mode = self._default_sol_mode
        if sol_mode == common.SOLMode.SOL:
            return get_sol(b, s, tp_size, kvcache_quant_mode, fmha_quant_mode)[0]
        elif sol_mode == common.SOLMode.SOL_FULL:
            return get_sol(b, s, tp_size, kvcache_quant_mode, fmha_quant_mode)
        else:
            if attention_backend is None:
                attention_backend = "flashinfer"
            if attention_backend == "flashinfer":
                attn_data = self._wideep_generation_mla_data["flashinfer"]
            elif attention_backend == "fa3":
                attn_data = self._wideep_generation_mla_data["fa3"]
            else:
                raise ValueError(f"Unsupported attention backend: {attention_backend}")
            # Convert tp_size to num_heads (assuming 128 total heads for DeepSeek)
            num_heads = 128 // tp_size
            mla_dict = attn_data[kvcache_quant_mode]
            latency = self._interp_3d(num_heads, b, s, mla_dict, "bilinear")
            return latency

    def query_wideep_context_mla(
        self,
        b: int,
        s: int,
        prefix: int,
        tp_size: int,
        kvcache_quant_mode: common.KVCacheQuantMode,
        fmha_quant_mode: common.FMHAQuantMode,
        attention_backend: str | None = None,
        sol_mode: common.SOLMode | None = None,
    ) -> float:
        def get_sol(
            b: int,
            s: int,
            prefix: int,
            tp_size: int,
            kvcache_quant_mode: common.KVCacheQuantMode,
            fmha_quant_mode: common.FMHAQuantMode,
        ) -> tuple[float, float, float]:
            hidden_size = 7168
            q_lora_rank = 1536
            kv_lora_rank = 512
            qk_rope_head_dim = 64
            qk_nope_head_dim = 128
            v_head_dim = 128
            num_head = 128 // tp_size

            # qkv_a projection (prefill mode)
            qkv_a_flop = 2 * hidden_size * (q_lora_rank + kv_lora_rank + qk_rope_head_dim) * b * s
            qkv_a_mem = (
                b * hidden_size * s
                + hidden_size * (q_lora_rank + kv_lora_rank + qk_rope_head_dim)
                + 2 * b * (q_lora_rank + kv_lora_rank + qk_rope_head_dim) * s
            )

            # q_b projection
            q_b_flop = 2 * q_lora_rank * num_head * (qk_rope_head_dim + qk_nope_head_dim) * b * s
            q_b_mem = (
                b * q_lora_rank * s
                + q_lora_rank * num_head * (qk_rope_head_dim + qk_nope_head_dim)
                + 2 * b * num_head * (qk_rope_head_dim + qk_nope_head_dim) * s
            )

            # kv_b projection
            kv_b_flop = 2 * kv_lora_rank * num_head * (qk_nope_head_dim + v_head_dim) * b * s
            kv_b_mem = (
                b * s * kv_lora_rank
                + num_head * (qk_nope_head_dim + v_head_dim) * kv_lora_rank
                + 2 * b * num_head * (qk_nope_head_dim + v_head_dim) * s
            )

            # attention computation (prefill mode)
            full_s = s + prefix
            attn_flop = (
                2 * num_head * (qk_nope_head_dim * 2 + qk_rope_head_dim) * b * (full_s * full_s - prefix * prefix) // 2
            )
            attn_mem = (
                b * s * num_head * (qk_nope_head_dim + qk_rope_head_dim)  # q read
                + b * full_s * num_head * (qk_nope_head_dim + qk_rope_head_dim)  # k read
                + b * full_s * num_head * qk_nope_head_dim  # v read
                + b * s * num_head * qk_nope_head_dim  # write
            )

            # attention output projection
            attn_out_flop = 2 * num_head * v_head_dim * hidden_size * b * s
            attn_out_mem = b * num_head * v_head_dim * s + num_head * v_head_dim * hidden_size + 2 * b * hidden_size * s

            ops = qkv_a_flop + q_b_flop + kv_b_flop + attn_out_flop
            mem_bytes = (qkv_a_mem + q_b_mem + kv_b_mem + attn_mem * 2 + attn_out_mem) * fmha_quant_mode.value.memory
            sol_math = ops / (self.system_spec["gpu"]["float16_tc_flops"] * fmha_quant_mode.value.compute) * 1000
            sol_math += attn_flop / (self.system_spec["gpu"]["float16_tc_flops"]) * 1000
            sol_mem = mem_bytes / self.system_spec["gpu"]["mem_bw"] * 1000
            sol_time = max(sol_math, sol_mem)
            return sol_time, sol_math, sol_mem

        if sol_mode is None:
            sol_mode = self._default_sol_mode
        if sol_mode == common.SOLMode.SOL:
            return get_sol(b, s, prefix, tp_size, kvcache_quant_mode, fmha_quant_mode)[0]
        elif sol_mode == common.SOLMode.SOL_FULL:
            return get_sol(b, s, prefix, tp_size, kvcache_quant_mode, fmha_quant_mode)
        else:
            if attention_backend is None:
                attention_backend = "flashinfer"
            if attention_backend == "flashinfer":
                attn_data = self._wideep_context_mla_data["flashinfer"]
            elif attention_backend == "fa3":
                attn_data = self._wideep_context_mla_data["fa3"]
            else:
                raise ValueError(f"Unsupported attention backend: {attention_backend}")

            # Convert tp_size to num_heads (assuming 128 total heads for DeepSeek)
            num_heads = 128 // tp_size
            mla_dict = attn_data[fmha_quant_mode][kvcache_quant_mode]
            full_s = s + prefix
            prefix_correction = (full_s * full_s - prefix * prefix) / (full_s * full_s)
            latency = self._interp_3d(num_heads, full_s, b, mla_dict, "cubic") * prefix_correction
            return latency

    # to simplify, we no longer support allreduce_strategy
    def query_custom_allreduce(
        self,
        quant_mode: common.CommQuantMode,
        tp_size: int,
        size: int,
        sol_mode: common.SOLMode | None = None,
    ) -> float:
        """
        Query the allreduce data
        """

        def get_sol(quant_mode: common.CommQuantMode, tp_size: int, size: int) -> tuple[float, float, float]:
            """
            Get the sol time, sol math and sol mem
            """
            if tp_size == 1:
                return 0, 0, 0
            # count, not size in bytes
            p2p_bw = (
                self.system_spec["node"]["inter_node_bw"]
                if tp_size > self.system_spec["node"]["num_gpus_per_node"]
                else self.system_spec["node"]["intra_node_bw"]
            )

            # assume all are ring allreduce, ignore constant latency
            # (~1us for hopper, ~2us for two-die blackwell)
            # assume float16
            sol_time = 2 * size * 2 / tp_size * (tp_size - 1) / p2p_bw
            return sol_time * 1000, 0, 0

        if sol_mode is None:
            sol_mode = self._default_sol_mode
        if sol_mode == common.SOLMode.SOL:
            return get_sol(quant_mode, tp_size, size)[0]
        elif sol_mode == common.SOLMode.SOL_FULL:
            return get_sol(quant_mode, tp_size, size)
        else:
            if tp_size == 1:
                return 0.0
            comm_dict = self._custom_allreduce_data[quant_mode][min(tp_size, 8)][
                "AUTO"
            ]  # use AUTO for allreduce strategy
            size_left, size_right = self._nearest_1d_point_helper(size, list(comm_dict.keys()), inner_only=False)
            lat = self._interp_1d([size_left, size_right], [comm_dict[size_left], comm_dict[size_right]], size)
            if tp_size > 8:  # FIXME, to collect real data, use inter-node and intra-node data seperately
                if tp_size > self.system_spec["node"]["num_gpus_per_node"]:
                    lat = (
                        lat
                        * (tp_size - 1)
                        / tp_size
                        * 8
                        / 7
                        * self.system_spec["node"]["intra_node_bw"]
                        / self.system_spec["node"]["inter_node_bw"]
                    )
                else:
                    lat = lat * (tp_size - 1) / tp_size * 8 / 7
            return lat

    def query_nccl(
        self,
        dtype: common.CommQuantMode,
        num_gpus: int,
        operation: str,
        message_size: int,  # element number
        sol_mode: common.SOLMode | None = None,
    ) -> float:
        """
        Query the nccl data

        message_size: element number
        """

        def get_sol(
            dtype: common.CommQuantMode, num_gpus: int, operation: str, message_size: int
        ) -> tuple[float, float, float]:
            """
            Get the sol time, sol math and sol mem
            message_size: element number
            """
            sol_time = 0.0
            p2p_bw = (
                self.system_spec["node"]["inter_node_bw"]
                if num_gpus > self.system_spec["node"]["num_gpus_per_node"]
                else self.system_spec["node"]["intra_node_bw"]
            )

            if operation == "all_gather" or operation == "alltoall" or operation == "reduce_scatter":
                sol_time = dtype.value.memory * message_size * (num_gpus - 1) / num_gpus / p2p_bw * 1000
            elif operation == "all_reduce":
                sol_time = 2 * dtype.value.memory * message_size * (num_gpus - 1) / num_gpus / p2p_bw * 1000
            return sol_time, 0, sol_time

        if sol_mode is None:
            sol_mode = self._default_sol_mode
        if sol_mode == common.SOLMode.SOL:
            return get_sol(dtype, num_gpus, operation, message_size)[0]
        elif sol_mode == common.SOLMode.SOL_FULL:
            return get_sol(dtype, num_gpus, operation, message_size)
        else:
            if num_gpus == 1:
                return 0.0

        max_num_gpus = max(self._nccl_data[dtype][operation].keys())
        nccl_dict = self._nccl_data[dtype][operation][min(num_gpus, max_num_gpus)]
        size_left, size_right = self._nearest_1d_point_helper(message_size, list(nccl_dict.keys()), inner_only=False)
        lat = self._interp_1d([size_left, size_right], [nccl_dict[size_left], nccl_dict[size_right]], message_size)

        if num_gpus > max_num_gpus:  # need to do some correction
            logger.debug(f"nccl num_gpus {num_gpus} > max_num_gpus {max_num_gpus}, need to do some correction")
            if max_num_gpus > self.system_spec["node"]["num_gpus_per_node"]:  # all inter node
                scale_factor = 1
            elif num_gpus > self.system_spec["node"]["num_gpus_per_node"]:
                scale_factor = self.system_spec["node"]["intra_node_bw"] / self.system_spec["node"]["inter_node_bw"]
            else:  # all intra node
                scale_factor = 1
            lat = lat * (num_gpus - 1) / num_gpus * max_num_gpus / (max_num_gpus - 1) * scale_factor

        return lat

    def query_moe(
        self,
        num_tokens: int,
        hidden_size: int,
        inter_size: int,
        topk: int,
        num_experts: int,
        moe_tp_size: int,
        moe_ep_size: int,
        quant_mode: common.MoEQuantMode,
        workload_distribution: str,
        is_context: bool = True,
        moe_backend: str | None = None,
        sol_mode: common.SOLMode | None = None,
    ) -> float:
        """
        Query the moe data
        """

        def get_sol(
            num_tokens: int,
            hidden_size: int,
            inter_size: int,
            topk: int,
            num_experts: int,
            moe_tp_size: int,
            moe_ep_size: int,
            quant_mode: common.MoEQuantMode,
            workload_distribution: str,
        ) -> tuple[float, float, float]:
            """
            Get the sol time, sol math and sol mem
            """
            # we ignore router part. only consider mlp
            # tp already impacted inter_size.
            # only consider even workload.
            total_tokens = num_tokens * topk
            ops = total_tokens * hidden_size * inter_size * 3 * 2 // moe_ep_size // moe_tp_size  # ffn1, ffn2, gate
            mem_bytes = quant_mode.value.memory * (
                total_tokens * hidden_size * 3  # input+output
                + total_tokens
                * inter_size
                * 3
                // moe_tp_size  # intermediate, assume ffn1/gate all need to write results.
                + hidden_size * inter_size * 3 // moe_tp_size * min(num_experts // moe_ep_size, total_tokens)
            )
            sol_math = ops / (self.system_spec["gpu"]["float16_tc_flops"] * quant_mode.value.compute) * 1000
            sol_mem = mem_bytes / self.system_spec["gpu"]["mem_bw"] * 1000
            sol_time = max(sol_math, sol_mem)
            return sol_time, sol_math, sol_mem

        if sol_mode is None:
            sol_mode = self._default_sol_mode
        if sol_mode == common.SOLMode.SOL:
            return get_sol(
                num_tokens,
                hidden_size,
                inter_size,
                topk,
                num_experts,
                moe_tp_size,
                moe_ep_size,
                quant_mode,
                workload_distribution,
            )[0]
        elif sol_mode == common.SOLMode.SOL_FULL:
            return get_sol(
                num_tokens,
                hidden_size,
                inter_size,
                topk,
                num_experts,
                moe_tp_size,
                moe_ep_size,
                quant_mode,
                workload_distribution,
            )
        else:
            if self.backend == common.BackendName.sglang.value:
                # deepep_moe is for sglang wideep only
                if moe_backend == "deepep_moe":
                    if is_context:
                        moe_data = self._wideep_context_moe_data
                    else:
                        moe_data = self._wideep_generation_moe_data
                else:
                    moe_data = self._moe_data

                moe_dict = moe_data[quant_mode][workload_distribution][topk][num_experts][hidden_size][inter_size][
                    moe_tp_size
                ][moe_ep_size]
                num_left, num_right = self._nearest_1d_point_helper(num_tokens, list(moe_dict.keys()), inner_only=False)
                lat = self._interp_1d([num_left, num_right], [moe_dict[num_left], moe_dict[num_right]], num_tokens)
                return lat
            elif self.backend == common.BackendName.trtllm.value:
                # aligned with trtllm, kernel source selection.
                if num_tokens <= 128 and self._moe_low_latency_data and quant_mode == common.MoEQuantMode.nvfp4:
                    try:
                        if workload_distribution in self._moe_low_latency_data[quant_mode]:
                            moe_dict = self._moe_low_latency_data[quant_mode][workload_distribution][topk][num_experts][
                                hidden_size
                            ][inter_size][moe_tp_size][moe_ep_size]
                        else:
                            moe_dict = self._moe_low_latency_data[quant_mode]["uniform"][topk][num_experts][
                                hidden_size
                            ][inter_size][moe_tp_size][moe_ep_size]
                        logger.debug(
                            f"trying to find low latency data for moe {quant_mode} "
                            f"{workload_distribution} {topk} {num_experts} {hidden_size} "
                            f"{inter_size} {moe_tp_size} {moe_ep_size} but failed."
                        )
                    except:
                        if workload_distribution in self._moe_data[quant_mode]:
                            moe_dict = self._moe_data[quant_mode][workload_distribution][topk][num_experts][
                                hidden_size
                            ][inter_size][moe_tp_size][moe_ep_size]
                        else:
                            moe_dict = self._moe_data[quant_mode]["uniform"][topk][num_experts][hidden_size][
                                inter_size
                            ][moe_tp_size][moe_ep_size]
                else:
                    if workload_distribution in self._moe_data[quant_mode]:
                        moe_dict = self._moe_data[quant_mode][workload_distribution][topk][num_experts][hidden_size][
                            inter_size
                        ][moe_tp_size][moe_ep_size]
                    else:
                        moe_dict = self._moe_data[quant_mode]["uniform"][topk][num_experts][hidden_size][inter_size][
                            moe_tp_size
                        ][moe_ep_size]

                num_left, num_right = self._nearest_1d_point_helper(num_tokens, list(moe_dict.keys()), inner_only=False)
                lat = self._interp_1d([num_left, num_right], [moe_dict[num_left], moe_dict[num_right]], num_tokens)
                return lat
            else:
                raise NotImplementedError(f"backend {self.backend} not supported for moe")

    def query_mla_bmm(
        self,
        num_tokens: int,
        num_heads: int,
        quant_mode: common.GEMMQuantMode,
        if_pre: bool = True,
        sol_mode: common.SOLMode | None = None,
    ) -> float:
        """
        Query the mla bmm data
        """

        def get_sol(
            num_tokens: int, num_heads: int, quant_mode: common.GEMMQuantMode, if_pre: bool
        ) -> tuple[float, float, float]:
            """
            Get the sol time, sol math and sol mem
            """
            ops = 2 * num_tokens * num_heads * 128 * 512  # 2 for fma
            mem_bytes = num_heads * (num_tokens * 640 + 128 * 512) * quant_mode.value.memory
            sol_math = ops / (self.system_spec["gpu"]["float16_tc_flops"] * quant_mode.value.compute) * 1000
            sol_mem = mem_bytes / self.system_spec["gpu"]["mem_bw"] * 1000
            sol_time = max(sol_math, sol_mem)
            return sol_time, sol_math, sol_mem

        if sol_mode is None:
            sol_mode = self._default_sol_mode
        if sol_mode == common.SOLMode.SOL:
            return get_sol(num_tokens, num_heads, quant_mode, if_pre)[0]
        elif sol_mode == common.SOLMode.SOL_FULL:
            return get_sol(num_tokens, num_heads, quant_mode, if_pre)
        else:
            if quant_mode not in self._mla_bmm_data:
                quant_mode = common.GEMMQuantMode.float16
            mla_bmm_dict = self._mla_bmm_data[quant_mode]["mla_gen_pre" if if_pre else "mla_gen_post"][num_heads]
            num_left, num_right = self._nearest_1d_point_helper(num_tokens, list(mla_bmm_dict.keys()), inner_only=False)
            lat = self._interp_1d([num_left, num_right], [mla_bmm_dict[num_left], mla_bmm_dict[num_right]], num_tokens)
            return lat

    def query_mem_op(self, mem_bytes: int, sol_mode: common.SOLMode | None = None) -> float:
        """
        Query the mem op data
        """

        def get_sol(mem_bytes: int) -> tuple[float, float, float]:
            """
            Get the sol time, sol math and sol mem
            """
            sol_time = mem_bytes / self.system_spec["gpu"]["mem_bw"] * 1000
            return sol_time, 0, sol_time

        if sol_mode is None:
            sol_mode = self._default_sol_mode
        if sol_mode == common.SOLMode.SOL:
            return get_sol(mem_bytes)[0]
        elif sol_mode == common.SOLMode.SOL_FULL:
            return get_sol(mem_bytes)
        else:
            lat = (
                mem_bytes
                / (self.system_spec["gpu"]["mem_bw"] * self.system_spec["gpu"]["mem_bw_empirical_scaling_factor"])
                + self.system_spec["gpu"]["mem_empirical_constant_latency"]
            ) * 1000
            return lat

    def query_p2p(self, message_bytes: int, sol_mode: common.SOLMode | None = None) -> float:
        """
        Query the p2p data
        """

        def get_sol(message_bytes: int) -> tuple[float, float, float]:
            """
            Get the sol time, sol math and sol mem
            """
            # TODO, use intra_node_bw if num_gpus < num_gpus_per_node
            sol_time = message_bytes / self.system_spec["node"]["inter_node_bw"] * 1000
            return sol_time, 0, sol_time

        if sol_mode is None:
            sol_mode = self._default_sol_mode
        if sol_mode == common.SOLMode.SOL:
            return get_sol(message_bytes)[0]
        elif sol_mode == common.SOLMode.SOL_FULL:
            return get_sol(message_bytes)
        else:
            return (
                message_bytes / self.system_spec["node"]["inter_node_bw"] + self.system_spec["node"]["p2p_latency"]
            ) * 1000

    def _correct_data(self) -> None:
        """
        Correct the data based on sol time reference.
        """
        # regular gemm
        if self._gemm_data is not None:
            for quant_mode in self._gemm_data:
                for m in self._gemm_data[quant_mode]:
                    for n in self._gemm_data[quant_mode][m]:
                        for k in self._gemm_data[quant_mode][m][n]:
                            sol = self.query_gemm(m, n, k, quant_mode, sol_mode=common.SOLMode.SOL)
                            if sol > self._gemm_data[quant_mode][m][n][k]:
                                logger.debug(
                                    f"gemm quant {quant_mode} m{m} n{n} k{k}: sol {sol} > "
                                    f"perf_db {self._gemm_data[quant_mode][m][n][k]}"
                                )
                                self._gemm_data[quant_mode][m][n][k] = max(sol, self._gemm_data[quant_mode][m][n][k])

        # regular generation attention
        if self._generation_attention_data is not None:
            for quant_mode in self._generation_attention_data:
                for n_kv in self._generation_attention_data[quant_mode]:
                    for head_size in self._generation_attention_data[quant_mode][n_kv]:
                        for window_size in self._generation_attention_data[quant_mode][n_kv][head_size]:
                            for n in self._generation_attention_data[quant_mode][n_kv][head_size][window_size]:
                                for b in self._generation_attention_data[quant_mode][n_kv][head_size][window_size][n]:
                                    for s in self._generation_attention_data[quant_mode][n_kv][head_size][window_size][
                                        n
                                    ][b]:
                                        if n_kv == 0:
                                            n_kv_local = n
                                        else:
                                            n_kv_local = n_kv
                                        sol = self.query_generation_attention(
                                            b,
                                            s,
                                            n,
                                            n_kv_local,
                                            quant_mode,
                                            sol_mode=common.SOLMode.SOL,
                                            window_size=window_size,
                                            head_size=head_size,
                                        )
                                        if (
                                            sol
                                            > self._generation_attention_data[quant_mode][n_kv][head_size][window_size][
                                                n
                                            ][b][s]
                                        ):
                                            logger.debug(
                                                f"generation attention quant {quant_mode} n{n} "
                                                f"n_kv{n_kv_local} b{b} s{s}: sol {window_size} > "
                                                f"perf_db {sol}"
                                            )
                                            self._generation_attention_data[quant_mode][n_kv][head_size][window_size][
                                                n
                                            ][b][s] = sol

    def query_wideep_mlp(
        self,
        num_tokens: int,
        hidden_size: int,
        intermediate_size: int,
        quant_mode: common.MoEQuantMode,
        is_context: bool = True,
        sol_mode: Optional[common.SOLMode] = None,
    ) -> float:
        """
        Query the SGLang MLP data for DeepSeek shared expert operations
        """

        def get_sol(
            num_tokens: int,
            hidden_size: int,
            intermediate_size: int,
            quant_mode: common.MoEQuantMode,
        ) -> tuple[float, float, float]:
            ops = 2 * num_tokens * hidden_size * intermediate_size * 3
            mem_bytes = quant_mode.value.memory * (
                num_tokens * hidden_size * 3  # input + output + intermediate
                + num_tokens * intermediate_size * 3  # intermediate
                + hidden_size * intermediate_size * 3  # weights for up + down projections
            )
            sol_math = ops / (self.system_spec["gpu"]["float16_tc_flops"] * quant_mode.value.compute) * 1000
            sol_mem = mem_bytes / self.system_spec["gpu"]["mem_bw"] * 1000
            sol_time = max(sol_math, sol_mem)
            return sol_time, sol_math, sol_mem

        if sol_mode is None:
            sol_mode = self._default_sol_mode
        if sol_mode == common.SOLMode.SOL:
            return get_sol(num_tokens, hidden_size, intermediate_size, quant_mode)[0]
        elif sol_mode == common.SOLMode.SOL_FULL:
            return get_sol(num_tokens, hidden_size, intermediate_size, quant_mode)
        else:
            # Query the actual performance data
            if is_context:
                mlp_data = self._wideep_context_mlp_data
            else:
                mlp_data = self._wideep_generation_mlp_data

            mlp_dict = mlp_data[quant_mode][hidden_size][intermediate_size]
            num_left, num_right = self._nearest_1d_point_helper(num_tokens, list(mlp_dict.keys()), inner_only=False)
            lat = self._interp_1d([num_left, num_right], [mlp_dict[num_left], mlp_dict[num_right]], num_tokens)
            return lat

    def query_wideep_deepep_ll(
        self,
        node_num: int,
        num_tokens: int,
        num_experts: int,
        topk: int,
        hidden_size: int,
        sol_mode: common.SOLMode | None = None,
    ) -> float:
        """
        Query the DeepEP LL operation data
        """

        def get_sol(num_tokens: int, topk: int, num_experts: int) -> tuple[float, float, float]:
            raise NotImplementedError("WideEP deepep ll operation's sol is not implemented yet")
            return

        if sol_mode is None:
            sol_mode = self._default_sol_mode
        if sol_mode == common.SOLMode.SOL:
            return get_sol(num_tokens, topk, num_experts)[0]
        elif sol_mode == common.SOLMode.SOL_FULL:
            return get_sol(num_tokens, topk, num_experts)
        else:
            data = self._wideep_deepep_ll_data[node_num][hidden_size][topk][num_experts]
            num_left, num_right = self._nearest_1d_point_helper(num_tokens, list(data.keys()), inner_only=False)
            lat = self._interp_1d([num_left, num_right], [data[num_left], data[num_right]], num_tokens)
            return lat / 1000.0

    def query_wideep_deepep_normal(
        self,
        node_num: int,
        num_tokens: int,
        num_experts: int,
        topk: int,
        hidden_size: int,
        sms: int,
        sol_mode: common.SOLMode | None = None,
    ) -> float:
        """
        Query the DeepEP normal operation data
        """

        def get_sol(num_tokens: int, num_experts: int, topk: int, hidden_size: int) -> tuple[float, float, float]:
            raise NotImplementedError("WideEP deepep normal operation's sol is not implemented yet")
            return

        if sol_mode is None:
            sol_mode = self._default_sol_mode
        if sol_mode == common.SOLMode.SOL:
            return get_sol(num_tokens, num_experts, topk, hidden_size)[0]
        elif sol_mode == common.SOLMode.SOL_FULL:
            return get_sol(num_tokens, num_experts, topk, hidden_size)
        else:
            if node_num == 1 and sms == 20:  # only collect sm=20 for now
                data = self._wideep_deepep_normal_data[node_num][hidden_size][topk][num_experts][sms]
                num_left, num_right = self._nearest_1d_point_helper(num_tokens, list(data.keys()), inner_only=False)
                lat = self._interp_1d([num_left, num_right], [data[num_left], data[num_right]], num_tokens)
            else:
                data = self._wideep_deepep_normal_data[node_num][hidden_size][topk][num_experts]
                lat = self._interp_2d_linear(sms, num_tokens, data)
            return lat / 1000.0


if __name__ == "__main__":
    database_dict = get_all_databases()<|MERGE_RESOLUTION|>--- conflicted
+++ resolved
@@ -2033,33 +2033,14 @@
         elif sol_mode == common.SOLMode.SOL_FULL:
             return get_sol(b, s, prefix, n, n_kv, head_size, window_size, kvcache_quant_mode, fmha_quant_mode)
         else:
-            if head_size not in [64, 128]:
-<<<<<<< HEAD
-                return get_sol(b, s, prefix, n, n_kv, head_size, window_size, kvcache_quant_mode, fmha_quant_mode)[0]
-
             full_s = s + prefix
             prefix_correction = (full_s * full_s - prefix * prefix) / (full_s * full_s)
-            if n_kv == n:
-                attention_dict = self._context_attention_data[fmha_quant_mode][kvcache_quant_mode][0][head_size][
-                    window_size
-                ]
-            else:
-                attention_dict = self._context_attention_data[fmha_quant_mode][kvcache_quant_mode][n_kv][head_size][
-                    window_size
-                ]
-            latency = self._interp_3d(n, full_s, b, attention_dict, "cubic") * prefix_correction
-=======
-                return get_sol(b, s, n, n_kv, head_size, window_size, kvcache_quant_mode, fmha_quant_mode)[0]
-
             # In self._context_attention_data, we use n_kv = 0 to mean n_kv == n.
-            if n_kv == n:
-                n_kv = 0
-
+            n_kv = 0 if n == n_kv else n_kv
             attention_dict = self._context_attention_data[fmha_quant_mode][kvcache_quant_mode][n_kv][head_size][
                 window_size
             ]
-            latency = self._interp_3d(n, s, b, attention_dict, "cubic")
->>>>>>> a0041cfe
+            latency = self._interp_3d(n, full_s, b, attention_dict, "cubic") * prefix_correction
             return latency
 
     def query_generation_attention(

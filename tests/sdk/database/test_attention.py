--- conflicted
+++ resolved
@@ -97,7 +97,7 @@
         fmha_quant_mode = common.FMHAQuantMode.float16
 
         result = comprehensive_perf_db.query_context_attention(
-            b, s, prefix, n, n_kv, kv_cache_quant_mode, fmha_quant_mode, sol_mode=common.SOLMode.NON_SOL
+            b, s, prefix, n, n_kv, kv_cache_quant_mode, fmha_quant_mode, database_mode=common.DatabaseMode.SILICON
         )
         assert result > 0
 
@@ -296,17 +296,10 @@
         assert result[0] == max(result[1], result[2])
 
 
-<<<<<<< HEAD
 def test_default_database_mode(comprehensive_perf_db):
-    """Test setting and getting default database mode."""
+    """Test setting and getting default database mode, and that query cache is cleared when default mode is changed."""
     # Initially should be SILICON
     assert comprehensive_perf_db.get_default_database_mode() == common.DatabaseMode.SILICON
-=======
-def test_default_sol_mode(comprehensive_perf_db):
-    """Test setting and getting default SOL mode, and that query cache is cleared when default mode is changed."""
-    # Initially should be NON_SOL
-    assert comprehensive_perf_db.get_default_sol_mode() == common.SOLMode.NON_SOL
->>>>>>> 8d0390b2
 
     non_sol_result = comprehensive_perf_db.query_context_attention(
         1, 32, 0, 8, 4, common.KVCacheQuantMode.float16, common.FMHAQuantMode.float16
@@ -314,15 +307,10 @@
     assert comprehensive_perf_db.query_context_attention.cache_info().currsize >= 1
 
     # Set to SOL mode
-<<<<<<< HEAD
     comprehensive_perf_db.set_default_database_mode(common.DatabaseMode.SOL)
     assert comprehensive_perf_db.get_default_database_mode() == common.DatabaseMode.SOL
-=======
-    comprehensive_perf_db.set_default_sol_mode(common.SOLMode.SOL)
-    assert comprehensive_perf_db.get_default_sol_mode() == common.SOLMode.SOL
     # Cache should be cleared
     assert comprehensive_perf_db.query_context_attention.cache_info().currsize == 0
->>>>>>> 8d0390b2
 
     # Query should use default mode when not specified
     sol_result = comprehensive_perf_db.query_context_attention(

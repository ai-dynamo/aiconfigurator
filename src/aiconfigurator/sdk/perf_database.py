--- conflicted
+++ resolved
@@ -2266,7 +2266,6 @@
             sol_time = max(sol_math, sol_mem)
             return sol_time, sol_math, sol_mem
 
-<<<<<<< HEAD
         def get_empirical(
             b: int,
             s: int,
@@ -2285,12 +2284,6 @@
         if database_mode is None:
             database_mode = self._default_database_mode
         if database_mode == common.DatabaseMode.SOL:
-=======
-        if sol_mode is None:
-            sol_mode = self._default_sol_mode
-
-        if sol_mode == common.SOLMode.SOL:
->>>>>>> 51e8eb32
             return get_sol(b, s, prefix, num_heads, kvcache_quant_mode, fmha_quant_mode)[0]
         elif database_mode == common.DatabaseMode.SOL_FULL:
             return get_sol(b, s, prefix, num_heads, kvcache_quant_mode, fmha_quant_mode)
@@ -2351,7 +2344,6 @@
             sol_time = max(sol_math, sol_mem)
             return sol_time, sol_math, sol_mem
 
-<<<<<<< HEAD
         def get_empirical(
             b: int,
             s: int,
@@ -2368,12 +2360,6 @@
         if database_mode is None:
             database_mode = self._default_database_mode
         if database_mode == common.DatabaseMode.SOL:
-=======
-        if sol_mode is None:
-            sol_mode = self._default_sol_mode
-
-        if sol_mode == common.SOLMode.SOL:
->>>>>>> 51e8eb32
             return get_sol(b, s, num_heads, kvcache_quant_mode)[0]
         elif database_mode == common.DatabaseMode.SOL_FULL:
             return get_sol(b, s, num_heads, kvcache_quant_mode)
@@ -3031,7 +3017,6 @@
                                 inter_size
                             ][moe_tp_size][moe_ep_size]
 
-<<<<<<< HEAD
                     num_left, num_right = self._nearest_1d_point_helper(
                         num_tokens,
                         list(moe_dict.keys()),
@@ -3043,6 +3028,17 @@
                         num_tokens,
                     )
                     return lat
+                elif self.backend == common.BackendName.vllm.value:
+                    moe_dict = self._moe_data[quant_mode][workload_distribution][topk][num_experts][hidden_size][
+                        inter_size
+                    ][moe_tp_size][moe_ep_size]
+                    num_left, num_right = self._nearest_1d_point_helper(
+                        num_tokens, list(moe_dict.keys()), inner_only=False
+                    )
+                    latency = self._interp_1d(
+                        [num_left, num_right], [moe_dict[num_left], moe_dict[num_right]], num_tokens
+                    )
+                    return latency
                 else:
                     raise NotImplementedError(f"backend {self.backend} not supported for moe")
             except Exception:
@@ -3072,20 +3068,6 @@
                     )
                     raise
                 return latency
-=======
-                num_left, num_right = self._nearest_1d_point_helper(num_tokens, list(moe_dict.keys()), inner_only=False)
-                lat = self._interp_1d([num_left, num_right], [moe_dict[num_left], moe_dict[num_right]], num_tokens)
-                return lat
-            elif self.backend == common.BackendName.vllm.value:
-                moe_dict = self._moe_data[quant_mode][workload_distribution][topk][num_experts][hidden_size][
-                    inter_size
-                ][moe_tp_size][moe_ep_size]
-                num_left, num_right = self._nearest_1d_point_helper(num_tokens, list(moe_dict.keys()), inner_only=False)
-                latency = self._interp_1d([num_left, num_right], [moe_dict[num_left], moe_dict[num_right]], num_tokens)
-                return latency
-            else:
-                raise NotImplementedError(f"backend {self.backend} not supported for moe")
->>>>>>> 51e8eb32
 
     @functools.lru_cache(maxsize=32768)
     def query_mla_bmm(
@@ -3113,7 +3095,6 @@
             sol_time = max(sol_math, sol_mem)
             return sol_time, sol_math, sol_mem
 
-<<<<<<< HEAD
         def get_empirical(
             num_tokens: int,
             num_heads: int,
@@ -3130,12 +3111,6 @@
         if database_mode is None:
             database_mode = self._default_database_mode
         if database_mode == common.DatabaseMode.SOL:
-=======
-        if sol_mode is None:
-            sol_mode = self._default_sol_mode
-
-        if sol_mode == common.SOLMode.SOL:
->>>>>>> 51e8eb32
             return get_sol(num_tokens, num_heads, quant_mode, if_pre)[0]
         elif database_mode == common.DatabaseMode.SOL_FULL:
             return get_sol(num_tokens, num_heads, quant_mode, if_pre)

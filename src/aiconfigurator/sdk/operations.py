--- conflicted
+++ resolved
@@ -804,7 +804,6 @@
         return self._weights * self._scale_factor
 
 
-<<<<<<< HEAD
 class WideEPMLP(Operation):
     """
     WideEP MLP operation.
@@ -843,8 +842,6 @@
         return self._weights * self._scale_factor
 
 
-=======
->>>>>>> 2ea2dd8b
 class WideEPGenerationMLA(Operation):
     """
     WideEP Generation MLA operation.

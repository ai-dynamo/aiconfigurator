# SPDX-FileCopyrightText: Copyright (c) 2025 NVIDIA CORPORATION & AFFILIATES. All rights reserved.
# SPDX-License-Identifier: Apache-2.0

from aiconfigurator.sdk.backends.base_backend import BaseBackend
from aiconfigurator.sdk import common
from aiconfigurator.sdk.models import BaseModel, get_model_family
from aiconfigurator.sdk.perf_database import PerfDatabase
from aiconfigurator.sdk.config import RuntimeConfig
from aiconfigurator.sdk.inference_summary import InferenceSummary
import numpy as np
import pandas as pd
from collections import defaultdict
import logging
logger = logging.getLogger(__name__)

class TRTLLMBackend(BaseBackend):
    """
    TRTLLM backend.
    """
    def __init__(self,):
        super().__init__()
        self._agg_cache = defaultdict(lambda: defaultdict(lambda: defaultdict(lambda: defaultdict())))

    def run_agg(self, 
                model: BaseModel, 
                database: PerfDatabase, 
                runtime_config: RuntimeConfig, 
                **kwargs) -> InferenceSummary:
        """
        Run the agg inference.
        """
        isl = runtime_config.isl
        osl = runtime_config.osl
        b = runtime_config.batch_size
        ctx_tokens = kwargs.get('ctx_tokens', None)
        assert ctx_tokens is not None, 'ctx_tokens is required'
        balance_score = isl * b / ctx_tokens / osl

        try:
            summary = self._agg_cache[isl][osl][b][ctx_tokens]
        except KeyError:
            # we would like to calculate num_mix_steps and num_genonly_steps based on isl, osl, b, ctx_tokens
            # within osl steps, need to finish all the ctx tokens
            steps_to_finish_ctx = np.ceil(isl * b / ctx_tokens)
            num_mix_steps = num_genonly_steps = 0
            num_mix_steps_for_tpot_calc = 0 # this is a correction for tpot calc only.
            if b > 1:
                if steps_to_finish_ctx >= osl:
                    num_mix_steps = steps_to_finish_ctx
                    num_mix_ctx_tokens = ctx_tokens
                    num_mix_gen_tokens = max(1, b//(steps_to_finish_ctx/osl))
                    num_genonly_steps = 0
                    num_genonly_tokens = 0
                    num_mix_steps_for_tpot_calc = num_mix_steps
                else:
                    # 3-step is an empirical correction for pipelining requests where new requests cannot be enqueued immediately after last request's exit
                    num_mix_steps = steps_to_finish_ctx
                    num_mix_ctx_tokens = ctx_tokens
                    num_mix_gen_tokens = b - np.ceil(ctx_tokens/isl) # the error check is outside
                    assert num_mix_gen_tokens >= 1, f'num_mix_gen_tokens: {num_mix_gen_tokens}, b: {b}, ctx_tokens: {ctx_tokens}, isl: {isl}'
                    num_genonly_steps = osl - num_mix_steps
                    num_genonly_tokens = b
                    num_mix_steps_for_tpot_calc = max(1, num_mix_steps - 3)
            elif b == 1:
            # special case for b=1
                num_mix_steps = 1
                num_mix_ctx_tokens = ctx_tokens
                num_mix_gen_tokens = 0
                num_genonly_steps = osl-1
                num_genonly_tokens = 1
                num_mix_steps_for_tpot_calc = 0

            def _get_mix_step_latency(model: BaseModel, database: PerfDatabase, ctx_tokens: int, gen_tokens: int, isl: int, osl: int) -> float:
                num_tokens = ctx_tokens + gen_tokens
                summary = self.run_static(model, database, RuntimeConfig(batch_size=1, beam_width=1, isl=num_tokens, osl=1), mode='static_ctx')
                latency_dict = summary.get_context_latency_dict()
                non_attention_latency = 0.
                #TODO, fix for DS. DS has different ops for attn in ctx and gen. 
                for layer_name, latency in latency_dict.items():
                    if layer_name != 'context_attention':
                        non_attention_latency += latency

                # second pass to get ctx attn, split full isl over num_steps(=np.ceil(isl/ctx_tokens)), average the ctx attn latency
                num_tokens = isl
                summary = self.run_static(model, database, RuntimeConfig(batch_size=1, beam_width=1, isl=num_tokens, osl=1), mode='static_ctx')
                latency_dict = summary.get_context_latency_dict()
                ctx_attention_latency = latency_dict['context_attention'] / (np.ceil(isl/ctx_tokens))
            
                # third pass to get generation attn. use isl+osl//2 for avg generation attn latency.
                if gen_tokens > 0:
                    num_tokens = gen_tokens
                    summary = self.run_static(model, database, RuntimeConfig(batch_size=num_tokens, beam_width=1, isl=isl+osl//2, osl=2), mode='static_gen')
                    latency_dict = summary.get_generation_latency_dict()
                    gen_attention_latency = latency_dict['generation_attention']
                else:
                    gen_attention_latency = 0.

                return non_attention_latency + ctx_attention_latency + gen_attention_latency
                
            def _get_genonly_step_latency(model: BaseModel, database: PerfDatabase, gen_tokens: int, isl: int, osl: int) -> float:
                if gen_tokens <= 0:
                    return 0.
                num_tokens = gen_tokens
                summary = self.run_static(model, database, RuntimeConfig(batch_size=num_tokens, beam_width=1, isl=isl+osl//2, osl=2), mode='static_gen')
                latency_dict = summary.get_generation_latency_dict()
                genonly_step_latency = 0.
                for layer_name, latency in latency_dict.items():
                    genonly_step_latency += latency
                
                return genonly_step_latency

            mix_step_latency = _get_mix_step_latency(model, database, num_mix_ctx_tokens, num_mix_gen_tokens, isl, osl)
            genonly_step_latency = _get_genonly_step_latency(model, database, num_genonly_tokens, isl, osl)

            ttft = mix_step_latency * np.ceil(isl/ctx_tokens)
            tpot = (mix_step_latency * num_mix_steps_for_tpot_calc + genonly_step_latency * num_genonly_steps) / (num_mix_steps_for_tpot_calc + num_genonly_steps)
            output_throughput = 1000 / (num_mix_steps*mix_step_latency + num_genonly_steps*genonly_step_latency) * b * (osl-1)
            logger.debug(f'ctx_tokens: {ctx_tokens}, b: {b}, osl: {osl}, isl: {isl}, num_mix_steps: {num_mix_steps}, num_genonly_steps: {num_genonly_steps}, num_mix_ctx_tokens: {num_mix_ctx_tokens}, num_mix_gen_tokens: {num_mix_gen_tokens}, num_genonly_tokens: {num_genonly_tokens}')
            logger.debug(f'mix_step_latency: {mix_step_latency}, genonly_step_latency: {genonly_step_latency}')
            logger.debug(f'ttft: {ttft}, tpot: {tpot}, output_throughput: {output_throughput}')

            num_ctx_requests = np.ceil(ctx_tokens/isl)
            num_gen_requests = b - num_ctx_requests
            if b == 1:
                num_ctx_requests = 1
                num_gen_requests = 1

            # correct output_throughput and concurrency for attention dp (global batch)
            scale_factor = model.config.pp_size * model.config.attention_dp_size
            output_throughput = output_throughput * scale_factor
            concurrency = b * scale_factor

            request_rate = output_throughput / (osl - 1)
            if b > 1:
                num_tokens = num_gen_requests+ctx_tokens # will not be corrected by balance score when it's larger than 1.0 in order to indicate what's happening
            else:
                num_tokens = ctx_tokens
            memory = self._get_memory_usage(model, database, b, 1, isl, osl, num_tokens)
            tp = model.config.tp_size
            pp = model.config.pp_size
            dp = model.config.attention_dp_size
            moe_tp = model.config.moe_tp_size
            moe_ep = model.config.moe_ep_size
            tokens_s_gpu = output_throughput/pp/tp/dp
            tokens_s_user = 1000/tpot
            seq_s = request_rate
            seq_s_gpu = seq_s/pp/tp/dp
            tokens_s = output_throughput
            num_total_gpus = tp*pp*dp
            parallel = f'tp{tp}pp{pp}dp{dp}etp{moe_tp}ep{moe_ep}'
            gemm = model.config.gemm_quant_mode.name
            kvcache = model.config.kvcache_quant_mode.name
            fmha = model.config.fmha_quant_mode.name
            moe = model.config.moe_quant_mode.name
            comm = model.config.comm_quant_mode.name
            mem = memory['total']
            
            result = pd.DataFrame(columns=common.ColumnsAgg, 
                                  data=[[model.model_name, isl, osl, \
                                         concurrency, request_rate, b, b*model.config.attention_dp_size, \
                                         ttft, tpot, seq_s, seq_s_gpu, tokens_s, tokens_s_gpu, tokens_s_user, \
                                         num_total_gpus, \
                                         tp, pp, dp, moe_tp, moe_ep, parallel, \
                                         gemm, kvcache, fmha, moe, comm, \
                                         mem, \
                                         balance_score, num_ctx_requests, num_gen_requests, num_tokens, ctx_tokens, num_gen_requests, \
                                         database.backend, database.version, database.system]]).round(3)
            summary = InferenceSummary(RuntimeConfig(isl=isl, osl=osl))
            summary.set_memory_and_check_oom(memory, database.system_spec['gpu']['mem_capacity'])
            summary.set_summary_df(result)
        
            # caching
            self._agg_cache[isl][osl][b][ctx_tokens] = summary

        return summary

    def find_best_agg_result_under_constraints(self, 
                                               model: BaseModel, 
                                               database: PerfDatabase, 
                                               runtime_config: RuntimeConfig, 
                                               **kwargs) -> InferenceSummary:
        """
        Find the best agg result under constraints.

        Args:
            model: the model to be tested
            database: the database to be tested
            runtime_config: the runtime configuration
            top_k: the number of best results to return
            max_batch_size: the maximum batch size to test
            ctx_stride: the stride of ctx tokens to test, it will impact the time to run the test.

        Returns:
            A summary of the best agg result under constraints.
        """
        isl = runtime_config.isl
        osl = runtime_config.osl
        ttft = runtime_config.ttft
        tpot = runtime_config.tpot

        top_k = kwargs.get('top_k', 1)
        max_batch_size = kwargs.get('max_batch_size', 512)
        ctx_stride = kwargs.get('ctx_stride', 512)

        MAX_NORMAL_CTX_TOKENS = 8192
        MAX_CTX_TOKENS_MULTIPLE_OF_ISL = 2
        MAX_CTX_TOKENS_SEARCH_STEPS = 8 # for ctx stride large for faster sweeping

        max_ctx_tokens = max(MAX_NORMAL_CTX_TOKENS, isl*MAX_CTX_TOKENS_MULTIPLE_OF_ISL)
        ctx_stride_large = max(1024, ctx_stride, max_ctx_tokens//MAX_CTX_TOKENS_SEARCH_STEPS) # if ctx tokens is already larger than 2048, we need to increase ctx_stride for faster sweeping
        # when b is larger than 1024, the result is not good as the data collection is not enough to cover this.
        b_list_default = list(range(1,16,1))+list(range(16,32,4))+list(range(32,64,8))+list(range(64,256,16))+list(range(256,512,32))+list(range(512,1024,256))+[1024]
    
        # sweep for batch_size and ctx_tokens
        # ctx_tokens will have a step of ctx_stride. When it's larger than 8192, we will increase the step to ctx_stride_large.
        # outer_loop is over batch_size dimention, from 1 to max_batch_size
        # inner_loop is over ctx_tokens dimention, from 0 to max_ctx_tokens where it's max(8192, 4*isl)
        # during the loop, as b, ctx_tokens and system memory are monotonic, we can break the inner loop when the system is oom.
        b_list = [b for b in b_list_default if b <= max_batch_size]
        # prepare ctx_tokens_list
        ctx_tokens_list = []
        ctx_tokens = 0
        while True:
            ctx_tokens = (ctx_tokens + ctx_stride) if ctx_tokens < MAX_NORMAL_CTX_TOKENS else (ctx_tokens + ctx_stride_large)
            if ctx_tokens > max_ctx_tokens:
                break
            ctx_tokens_list.append(ctx_tokens)
        # add those just match the multiple of isl
        for i in range(1,MAX_CTX_TOKENS_MULTIPLE_OF_ISL+1):
            ctx_tokens = isl * i
            if ctx_tokens not in ctx_tokens_list:
                ctx_tokens_list.append(ctx_tokens)
        ctx_tokens_list.sort()
        
<<<<<<< HEAD
        results_df = pd.DataFrame(columns=common.ColumnsAgg)
=======
        results_df = pd.DataFrame(columns=common.ColumnsIFB)
        df_list = []
>>>>>>> 3b3e0a77
        capped_b = []
        for b in b_list:
            for ctx_tokens in ctx_tokens_list:
                if (b - np.ceil(ctx_tokens/isl) < 0): # allow b==1
                    break

                if b > 1 and (b - np.ceil(ctx_tokens/isl) < 1): # general case, to ensure there's at least one gen req
                    break

                # filter out repeated records for balance score correction
                balance_score = isl * b / ctx_tokens / osl 
                if balance_score > 1:
                    gen_tokens = b // balance_score
                    if gen_tokens > 1 and gen_tokens in capped_b:
                        continue
                    else:
                        capped_b.append(gen_tokens)

                summary = self.run_agg(model=model, database=database, runtime_config=RuntimeConfig(batch_size=b, isl=isl, osl=osl), ctx_tokens=ctx_tokens)

                if summary.check_oom():
                    break # larger ctx tokens will cause oom
                if summary.get_summary_df().loc[0,'tpot'] <= tpot and summary.get_summary_df().loc[0,'ttft'] <= ttft:
                    df_list.append(summary.get_summary_df())

        if df_list:
            results_df = pd.concat(df_list, axis=0, ignore_index=True)

        sorted_results_df = results_df.sort_values(by='seq/s', ascending=False).round(3)
        if top_k > 0:
            sorted_results_df = sorted_results_df.head(top_k)
        
        summary = InferenceSummary(runtime_config)
        summary.set_summary_df(sorted_results_df)
        return summary
    
    def _get_memory_usage(self, 
                          model: BaseModel, 
                          database: PerfDatabase, 
                          batch_size: int, 
                          beam_width: int, 
                          isl: int, 
                          osl: int, 
                          num_tokens: int = 0) -> dict[str, float]:
        """
        Get the memory usage of the backend.
        """
        weights, activations, kvcache = 0., 0., 0.
        for op in model.context_ops:
            weights += op.get_weights()
        
        # count weights on a single GPU
        weights /= model.config.pp_size
        
        h = model._num_heads*model._head_size
        if num_tokens == 0:
            num_tokens = isl*batch_size
        
        # ==== this below section is backend specific ====
        # FIXME: the measurement is done based on trt workflow and traditional moe.
        #        needs to study the new model again. Expecially fine-grained moe will introduce more act/workspace memory.
        if get_model_family(model.model_name) == 'GPT':
            c_dict = {1:10, 2:6, 4:5, 8:5}
            activations = 2*num_tokens*h*c_dict[min(model.config.tp_size, 8)]
            activations = max(activations, 70*1024*1024) # minimum act
        elif get_model_family(model.model_name) == 'LLAMA':
            c_dict = {1:11, 2:6.5, 4:5, 8:5}
            activations = 2*num_tokens*h*c_dict[min(model.config.tp_size, 8)]
            activations = max(activations, 70*1024*1024) # minimum act
        elif get_model_family(model.model_name) == 'MOE':
            c_dict = {1:22, 2:13, 4:10, 8:10}
            activations = 2*num_tokens*h*c_dict[min(model.config.tp_size, 8)]
            activations = max(activations, 70*1024*1024) # minimum act
        elif get_model_family(model.model_name) == 'DEEPSEEK':
            c_dict = {1:22, 2:13, 4:10, 8:10}
            activations = 2*num_tokens*h*c_dict[min(model.config.tp_size, 8)]
            # moe workspace, 128 for block scale, float for 4bytes
            activations += num_tokens * h * model.config.attention_dp_size * model._num_experts * model._topk \
                /model.config.moe_ep_size / 128 * 4 # still an improvement opportunity in trtllm to achieve this.
            # nextn correction for ds only, MTP
            if model.config.nextn > 0:
                activations = activations * (model.config.nextn+1)
            activations = max(activations, 70*1024*1024) # minimum act
        else:
            c_dict = {1:10, 2:6, 4:5, 8:5}  # 4+6/TP, fp8 will have relatively low act, but ignore here. need more experiments
            activations = 2*num_tokens*h*c_dict[min(model.config.tp_size, 8)]
            activations = max(activations, 70*1024*1024) # minimum act
        # ==== this above section is backend specific ====

        if get_model_family(model.model_name) == 'DEEPSEEK':
            kvcache_per_token = model._num_layers*576
        else:
            num_kv_heads_per_GPU = (model._num_kv_heads+model.config.tp_size-1)//model.config.tp_size
            kvcache_per_token = num_kv_heads_per_GPU*model._head_size*model._num_layers*2
        # should not be divided by pp_size as you need to hold all kvcache for stages.
        kvcache = (batch_size*isl+batch_size*beam_width*osl)*model.config.kvcache_quant_mode.value.memory*kvcache_per_token
        #if 'DEEPSEEK' in model.model_name or 'MOE' in model.model_name:
        #    kvcache = kvcache * model.config.attention_dp_size # this is incorrect. tp will duplicate the kvcache while attn_dp will not.

        # starting from 2.22
        nccl_mem = database.system_spec['misc']['nccl_mem'][min(model.config.tp_size, 8)]

        # cuda, cublas, etc.
        others_mem = database.system_spec['misc']['other_mem']

        OneGiB = 1<<30
        return {'total':(weights+activations+kvcache+nccl_mem+others_mem)/OneGiB,
                'weights':weights/OneGiB,
                'activations':activations/OneGiB,
                'kvcache':kvcache/OneGiB,
                'nccl':nccl_mem/OneGiB,
                'others':others_mem/OneGiB}
    
<|MERGE_RESOLUTION|>--- conflicted
+++ resolved
@@ -232,12 +232,8 @@
                 ctx_tokens_list.append(ctx_tokens)
         ctx_tokens_list.sort()
         
-<<<<<<< HEAD
         results_df = pd.DataFrame(columns=common.ColumnsAgg)
-=======
-        results_df = pd.DataFrame(columns=common.ColumnsIFB)
         df_list = []
->>>>>>> 3b3e0a77
         capped_b = []
         for b in b_list:
             for ctx_tokens in ctx_tokens_list:

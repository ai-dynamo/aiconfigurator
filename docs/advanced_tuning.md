--- conflicted
+++ resolved
@@ -90,14 +90,6 @@
       dp_list: [1, 2, 4, 8]
       moe_tp_list: [1]
       moe_ep_list: [1, 2, 4, 8]
-<<<<<<< HEAD
-
-# advanced tuning config
-prefill_latency_correction_scale: 1.0 # If you find the predicted prefill latency is too optimistic, you can set a scale factor to make it more realistic, prefill_latency_corrected = prefill_latency * prefill_latency_correction_scale
-decode_latency_correction_scale: 1.0 # If you find the predicted decode perf is too optimistic, you can set a scale factor to make it more realistic, decode_latency_corrected = decode_latency * decode_latency_correction_scale
-prefill_max_batch_size: 1
-decode_max_batch_size: 512
-=======
     # the whole replica config, a replica is the minimum unit of disagg deployment. It contains xPyD workers.
     # x is the number of prefill workers, y is the number of decode workers
     # then we scale replicas to meet your total gpus requirement.
@@ -108,11 +100,10 @@
       max_decode_worker: 32 # It means in every replica, you will have up to 32 decode workers, y_max = 32
     advanced_tuning_config:
       # advanced tuning config
-      prefill_correction_scale: 0.9 # If you find the predicted prefill perf is too optimistic, you can set a scale factor to make it more realistic, throughput_corrected = throughput_predicted * prefill_correction_scale
-      decode_correction_scale: 0.92 # If you find the predicted decode perf is too optimistic, you can set a scale factor to make it more realistic, throughput_corrected = throughput_predicted * decode_correction_scale
+      prefill_latency_correction_scale: 0.9 # If you find the predicted prefill latency is too optimistic, you can set a scale factor to make it more realistic, prefill_latency_corrected = prefill_latency * prefill_latency_correction_scale
+      decode_latency_correction_scale: 0.92 # If you find the predicted decode perf is too optimistic, you can set a scale factor to make it more realistic, decode_latency_corrected = decode_latency * decode_latency_correction_scale
       prefill_max_batch_size: 1
       decode_max_batch_size: 512
->>>>>>> a329ec02
 ```
 We deleted the simplified exp definition and only keep the full version of agg and disagg. You can easily find  
 1. there's a `agg_worker_config` in agg mode and `prefill_worker_config` and `decode_worker_config` in disagg mode. They look very similar  

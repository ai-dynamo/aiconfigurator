--- conflicted
+++ resolved
@@ -99,7 +99,6 @@
     return test_cases
 
 
-<<<<<<< HEAD
 def sample_power_law(size, alpha, xmin, xmax):
     u = torch.rand(size)
     inv_cdf = ((xmax ** (1 - alpha) - xmin ** (1 - alpha)) * u + xmin ** (1 - alpha)) ** (1 / (1 - alpha))
@@ -251,8 +250,6 @@
             return num_tokens_per_expert_rank0
 
 
-=======
->>>>>>> 8d0390b2
 def load_model_with_dummy_weights(server_args, port_args, tp_rank):
     """Load model with dummy weights and limited layers for MoE testing"""
     suppress_other_loggers()

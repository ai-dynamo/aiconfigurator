# SPDX-License-Identifier: Apache-2.0
# SPDX-FileCopyrightText: Copyright contributors to the vLLM project
# Modifications copyright (C) 2025 NVIDIA CORPORATION & AFFILIATES.

# Modified from https://github.com/vllm-project/vllm/blob/v0.11.0/tests/v1/attention/utils.py

import functools
import os
from dataclasses import dataclass
from typing import Optional, Union

import torch
<<<<<<< HEAD

try:
    from vllm.attention.backends.registry import AttentionBackendEnum
except ImportError:
    AttentionBackendEnum = None  # type: ignore
=======
from vllm import _custom_ops as ops
>>>>>>> 11120971
from vllm.config import (
    CacheConfig,
    CompilationConfig,
    DeviceConfig,
    LoadConfig,
    ModelConfig,
    ParallelConfig,
    SchedulerConfig,
    VllmConfig,
)
<<<<<<< HEAD

try:
    from vllm.config.model import ModelDType
except Exception:  # pragma: no cover - compatibility with older vLLM installs
    from typing import Union as _Union

    import torch as _torch

    ModelDType = _Union[str, _torch.dtype]  # type: ignore[misc]
from vllm.platforms import current_platform

try:
    from vllm.platforms import _Backend  # type: ignore
except Exception:
    _Backend = None  # type: ignore
try:
    from vllm.utils import STR_DTYPE_TO_TORCH_DTYPE, cdiv, resolve_obj_by_qualname
except ImportError:
    # Compatibility with newer vLLM where these live in submodules
    from vllm.utils.import_utils import resolve_obj_by_qualname  # type: ignore
    from vllm.utils.math_utils import cdiv  # type: ignore
    from vllm.utils.torch_utils import STR_DTYPE_TO_TORCH_DTYPE  # type: ignore
=======
from vllm.distributed import init_distributed_environment
from vllm.distributed.parallel_state import ensure_model_parallel_initialized
from vllm.platforms import _Backend, current_platform
from vllm.utils import STR_DTYPE_TO_TORCH_DTYPE, cdiv, resolve_obj_by_qualname
>>>>>>> 11120971
from vllm.v1.attention.backends.utils import CommonAttentionMetadata
from vllm.v1.kv_cache_interface import FullAttentionSpec


class MockAttentionLayer:
    """A mock attention layer for testing."""

    def __init__(self, device: torch.device):
        self._q_scale = torch.tensor(1.0, device=device)
        self._k_scale = torch.tensor(1.0, device=device)
        self._v_scale = torch.tensor(1.0, device=device)
        # Add float versions for flashinfer
        self._q_scale_float = 1.0
        self._k_scale_float = 1.0
        self._v_scale_float = 1.0


@dataclass
class BatchSpec:
    """Specification for a batch configuration (workload shape only)."""

    seq_lens: list[int]
    query_lens: list[int]

    name: str = "unnamed"

    @property
    def batch_size(self):
        return len(self.seq_lens)

    def __post_init__(self):
        assert len(self.seq_lens) == len(self.query_lens)

    def compute_num_tokens(self):
        return sum(self.query_lens)


def create_common_attn_metadata(
    batch_spec: BatchSpec,
    block_size: int,
    device: torch.device,
    max_block_idx: int = 1000,
    arange_block_indices: bool = False,
) -> CommonAttentionMetadata:
    """Create CommonAttentionMetadata from a BatchSpec and ModelParams."""
    # Create query start locations
    query_start_loc = torch.zeros(batch_spec.batch_size + 1, dtype=torch.int32, device=device)
    query_start_loc[1:] = torch.tensor(batch_spec.query_lens, dtype=torch.int32, device=device).cumsum(0)
    query_start_loc_cpu = query_start_loc.cpu()
    num_tokens = batch_spec.compute_num_tokens()

    # Create sequence lengths
    seq_lens = torch.tensor(batch_spec.seq_lens, dtype=torch.int32, device=device)
    seq_lens_cpu = seq_lens.cpu()
    max_seq_len = int(seq_lens_cpu.max())

    # Create computed tokens (context length for each sequence)
    context_lens = [batch_spec.seq_lens[i] - batch_spec.query_lens[i] for i in range(batch_spec.batch_size)]
    num_computed_tokens_cpu = torch.tensor(context_lens, dtype=torch.int32)

    # Create block table and slot mapping
    max_blocks = (max(batch_spec.seq_lens) + block_size - 1) // block_size
    if arange_block_indices:
        num_blocks = batch_spec.batch_size * max_blocks
        block_table_tensor = torch.arange(num_blocks, dtype=torch.int32, device=device).view(
            batch_spec.batch_size, max_blocks
        )
        slot_mapping = torch.arange(num_tokens, dtype=torch.int64, device=device).view(num_tokens)
    else:
        block_table_tensor = torch.randint(
            0, max_block_idx, (batch_spec.batch_size, max_blocks), dtype=torch.int32, device=device
        )
        slot_mapping = torch.randint(0, max_block_idx, (num_tokens,), dtype=torch.int64, device=device)

    # Calculate max query length
    max_query_len = max(batch_spec.query_lens)

    try:
        # Newer API uses underscored CPU copies.
        return CommonAttentionMetadata(
            query_start_loc=query_start_loc,
            query_start_loc_cpu=query_start_loc_cpu,
            seq_lens=seq_lens,
            _seq_lens_cpu=seq_lens_cpu,
            _num_computed_tokens_cpu=num_computed_tokens_cpu,
            num_reqs=batch_spec.batch_size,
            num_actual_tokens=num_tokens,
            max_query_len=max_query_len,
            max_seq_len=max_seq_len,
            block_table_tensor=block_table_tensor,
            slot_mapping=slot_mapping,
            causal=True,
        )
    except TypeError:
        # Older API expects explicit CPU tensors without underscores.
        return CommonAttentionMetadata(
            query_start_loc=query_start_loc,
            query_start_loc_cpu=query_start_loc_cpu,
            seq_lens=seq_lens,
            seq_lens_cpu=seq_lens_cpu,
            num_computed_tokens_cpu=num_computed_tokens_cpu,
            num_reqs=batch_spec.batch_size,
            num_actual_tokens=num_tokens,
            max_query_len=max_query_len,
            max_seq_len=max_seq_len,
            block_table_tensor=block_table_tensor,
            slot_mapping=slot_mapping,
            causal=True,
        )


def get_attention_backend(backend_name: AttentionBackendEnum):
    """Set up attention backend classes for testing (new and legacy)."""
    # Newer API: AttentionBackendEnum with get_class()
    try:
        backend_class = backend_name.get_class()
        return backend_class.get_builder_cls(), backend_class.get_impl_cls()
    except Exception:
        pass

    # Legacy API: _Backend enum with manual mapping
    if _Backend is not None and isinstance(backend_name, _Backend):
        backend_map = {
            _Backend.FLASH_ATTN: (
                "vllm.v1.attention.backends.flash_attn.FlashAttentionBackend"
                if current_platform.is_cuda()
                else "vllm.v1.attention.backends.rocm_aiter_fa.AiterFlashAttentionBackend"
            ),
            _Backend.FLASHINFER: "vllm.v1.attention.backends.flashinfer.FlashInferBackend",
            _Backend.FLEX_ATTENTION: "vllm.v1.attention.backends.flex_attention.FlexAttentionBackend",
            _Backend.TRITON_ATTN: "vllm.v1.attention.backends.triton_attn.TritonAttentionBackend",
            _Backend.TREE_ATTN: "vllm.v1.attention.backends.tree_attn.TreeAttentionBackend",
            _Backend.XFORMERS: "vllm.v1.attention.backends.xformers.XFormersAttentionBackend",
            _Backend.CUTLASS_MLA: "vllm.v1.attention.backends.mla.cutlass_mla.CutlassMLABackend",
            _Backend.FLASHMLA: "vllm.v1.attention.backends.mla.flashmla.FlashMLABackend",
            _Backend.FLASH_ATTN_MLA: "vllm.v1.attention.backends.mla.flashattn_mla.FlashAttnMLABackend",
            _Backend.FLASHINFER_MLA: "vllm.v1.attention.backends.mla.flashinfer_mla.FlashInferMLABackend",
            _Backend.TRITON_MLA: "vllm.v1.attention.backends.mla.triton_mla.TritonMLABackend",
        }
        if backend_name not in backend_map:
            raise ValueError(f"Unknown backend: {backend_name}")
        backend_class_name = backend_map[backend_name]
        backend_class = resolve_obj_by_qualname(backend_class_name)
        return backend_class.get_builder_cls(), backend_class.get_impl_cls()

    raise ValueError(f"Unsupported backend type: {backend_name}")


def create_standard_kv_cache_spec(vllm_config: VllmConfig, use_fp8_kv_cache: bool = False) -> FullAttentionSpec:
    """Create a FullAttentionSpec from ModelParams only."""
    return FullAttentionSpec(
        block_size=vllm_config.cache_config.block_size,
        num_kv_heads=vllm_config.model_config.get_num_kv_heads(vllm_config.parallel_config),
        head_size=vllm_config.model_config.get_head_size(),
        dtype=current_platform.fp8_dtype() if use_fp8_kv_cache else vllm_config.model_config.dtype,
        sliding_window=vllm_config.model_config.get_sliding_window(),
    )


def create_vllm_config(
    model_name: str = "meta-llama/Meta-Llama-3-8B",
    tensor_parallel_size: int = 1,
    max_model_len: int = 1024,
    dtype: Union[ModelDType, torch.dtype] = "auto",
    num_gpu_blocks: int = 1000,
    block_size: int = 16,
    max_num_seqs: int = 256,
    max_num_batched_tokens: int = 8192,
    enable_chunked_prefill: bool = True,
    add_mock_model_methods: bool = True,
    hf_config_override: dict | None = None,
) -> VllmConfig:
    """Create a VllmConfig for testing with reasonable defaults."""

    model_config = ModelConfig(
        model=model_name,
        tokenizer=model_name,
        trust_remote_code=False,
        dtype=dtype,
        seed=0,
        max_model_len=max_model_len,
    )

    cache_config = CacheConfig(
        block_size=block_size,
        cache_dtype="auto",
        swap_space=0,
    )
    # Set cache blocks for testing
    #   (these may be set during initialization normally)
    cache_config.num_gpu_blocks = num_gpu_blocks
    cache_config.num_cpu_blocks = 0

    parallel_config = ParallelConfig(
        tensor_parallel_size=tensor_parallel_size,
    )

    scheduler_config = SchedulerConfig(
        max_num_seqs=max_num_seqs,
        max_num_batched_tokens=max_num_batched_tokens,
        enable_chunked_prefill=enable_chunked_prefill,
        max_model_len=model_config.max_model_len,
        is_encoder_decoder=model_config.is_encoder_decoder,
    )

    device_config = DeviceConfig()
    load_config = LoadConfig()
    compilation_config = CompilationConfig()

    if add_mock_model_methods:
        # Add mock methods to satisfy backends that need them
        # This is a workaround because tests don't build full, real models,
        # but some backends expect to query the model for layer-specific
        # parameters
        import types

        model_config.get_num_layers = types.MethodType(lambda self: 1, model_config)
        model_config.get_sliding_window_for_layer = types.MethodType(lambda self, i: None, model_config)
        model_config.get_logits_soft_cap_for_layer = types.MethodType(lambda self, i: 0.0, model_config)
        model_config.get_sm_scale_for_layer = types.MethodType(
            lambda self, i: 1.0 / model_config.get_head_size() ** 0.5, model_config
        )

    if hf_config_override:
        model_config.hf_config.update(hf_config_override)

    return VllmConfig(
        model_config=model_config,
        cache_config=cache_config,
        parallel_config=parallel_config,
        scheduler_config=scheduler_config,
        device_config=device_config,
        load_config=load_config,
        compilation_config=compilation_config,
    )


def create_dummy_kv_cache(
    block_size: int, num_kv_heads: int, head_size: int, dtype: torch.dtype, device: torch.device, num_blocks: int = 100
) -> torch.Tensor:
    """Create a dummy KV cache tensor for testing."""
    kv_cache = torch.randn(
        num_blocks,
        2,  # K and V
        block_size,
        num_kv_heads,
        head_size,
        dtype=dtype,
        device=device,
    )
    return kv_cache


def convert_dtype_to_torch(dtype):
    """Convert ModelDType to torch.dtype."""
    if isinstance(dtype, str):
        if dtype == "auto":
            return torch.float16  # Default dtype for testing
        elif dtype in STR_DTYPE_TO_TORCH_DTYPE:
            return STR_DTYPE_TO_TORCH_DTYPE[dtype]
        else:
            raise TypeError(f"Unknown dtype: {dtype}")
    elif isinstance(dtype, torch.dtype):
        return dtype
    else:
        raise TypeError(f"Unknown dtype: {dtype}")


def create_and_prepopulate_kv_cache_mla(
    kv_c_contexts: list[torch.Tensor],
    k_pe_contexts: list[torch.Tensor],
    block_size: int,
    head_size: int,
    dtype: torch.dtype,
    device: torch.device,
    num_blocks: int,
    common_attn_metadata: CommonAttentionMetadata,
    randomize_blocks: bool = True,
    kv_cache_dtype: Optional[str] = None,
    scale: Union[float, torch.Tensor] = 1.0,
) -> torch.Tensor:
    """Create and prepopulate an MLA KV cache with context data.

    Args:
        kv_c_contexts: List of latent KV context tensors for each sequence
        k_pe_contexts: List of key positional embedding context tensors
                       for each sequence
        block_size: Size of each block
        head_size: Size of each head (latent dimension)
        dtype: Data type for the cache
        device: Device to create the cache on
        num_blocks: Total number of blocks in the cache
        common_attn_metadata: Common attention metadata
        randomize_blocks: Whether to randomly permute blocks
                          or use sequential order
        kv_cache_dtype: Optional kv cache dtype string. When set to
                        "fp8_ds_mla" the cache is populated using the
                        fp8 DeepSeek MLA layout via concat_and_cache_mla.
        scale: Scaling factor forwarded to concat_and_cache_mla when the
               fp8 cache layout is requested.

    Returns:
        MLA KV cache tensor
    """
    batch_size = len(kv_c_contexts)
    seq_lens = common_attn_metadata.seq_lens_cpu
    query_lens = common_attn_metadata.query_start_loc_cpu[1:] - common_attn_metadata.query_start_loc_cpu[:-1]
    context_lens = common_attn_metadata.num_computed_tokens_cpu
    block_table = common_attn_metadata.block_table_tensor
    slot_mapping = common_attn_metadata.slot_mapping

    use_fp8_ds_mla = kv_cache_dtype == "fp8_ds_mla"

    if use_fp8_ds_mla:
        if not kv_c_contexts:
            raise ValueError("kv_c_contexts cannot be empty when using fp8_ds_mla cache dtype")
        kv_lora_rank = kv_c_contexts[0].shape[-1]
        rope_dim = k_pe_contexts[0].shape[-1]
        entry_size = kv_lora_rank + 4 * 4 + 2 * rope_dim
        kv_cache = torch.zeros(num_blocks, block_size, entry_size, dtype=torch.uint8, device=device)
        scale_tensor = (
            scale if isinstance(scale, torch.Tensor) else torch.tensor(scale, dtype=torch.float32, device=device)
        )
        scale_tensor = scale_tensor.to(device=device, dtype=torch.float32)
    else:
        # Create MLA KV cache: (num_blocks, block_size, head_size)
        kv_cache = torch.empty(num_blocks, block_size, head_size, dtype=dtype, device=device)
        kv_cache_flat = kv_cache.view(-1, head_size)

    # Populate the cache with the context tokens
    # Start from block_id=1 since block_id=0 is considered the null block
    start_block_idx = 1
    for i in range(batch_size):
        kv_c_context, k_pe_context = kv_c_contexts[i], k_pe_contexts[i]
        context_len = kv_c_context.shape[0]
        if context_len == 0:
            start_block_idx += cdiv(int(seq_lens[i]), block_size)
            continue

        start = start_block_idx * block_size

        if use_fp8_ds_mla:
            slots = torch.arange(context_len, device=device, dtype=torch.long) + start
            ops.concat_and_cache_mla(
                kv_c_context,
                k_pe_context.squeeze(1),
                kv_cache,
                slots,
                kv_cache_dtype="fp8_ds_mla",
                scale=scale_tensor,
            )
        else:
            kv_context = torch.cat([kv_c_context, k_pe_context.squeeze(1)], dim=-1)
            end = start + kv_context.shape[0]
            kv_cache_flat[start:end, ...] = kv_context

        # Stay block aligned and allocate enough blocks for the new tokens
        start_block_idx += cdiv(int(seq_lens[i]), block_size)

    blocks_end = start_block_idx

    # Permute the context blocks (excluding block 0 which is null)
    if randomize_blocks:
        perm = torch.randperm(blocks_end - 1) + 1  # Random permutation starting from block 1
    else:
        perm = torch.arange(1, blocks_end)  # Sequential order starting from block 1

    inv_perm = torch.zeros(blocks_end, dtype=torch.long, device=device)
    inv_perm[1:] = torch.argsort(perm) + 1  # Add 1 to account for starting from block 1
    kv_cache[1:blocks_end, ...] = kv_cache[perm, ...]

    # Construct the right block table
    # Start from block_id=1 since block_id=0 is considered the null block
    start_block_idx = 1
    for i in range(batch_size):
        num_blocks_for_seq = cdiv(int(seq_lens[i]), block_size)
        start = start_block_idx
        end = start + num_blocks_for_seq
        block_table[i, :num_blocks_for_seq] = inv_perm[start:end]
        start_block_idx += num_blocks_for_seq

        # Create a realistic slot mapping that corresponds to the block table
    for i in range(batch_size):
        token_offsets = torch.arange(int(query_lens[i])) + int(context_lens[i])
        block_indices = token_offsets // block_size
        token_inter_block_offsets = token_offsets % block_size
        start = common_attn_metadata.query_start_loc_cpu[i]
        end = common_attn_metadata.query_start_loc_cpu[i + 1]
        slot_mapping[start:end] = block_table[i, block_indices] * block_size + token_inter_block_offsets.to(device)

    return kv_cache


def create_and_prepopulate_kv_cache(
    k_contexts: list[torch.Tensor],
    v_contexts: list[torch.Tensor],
    block_size: int,
    num_kv_heads: int,
    head_size: int,
    dtype: torch.dtype,
    device: torch.device,
    num_blocks: int,
    common_attn_metadata: CommonAttentionMetadata,
    randomize_blocks: bool = True,
) -> torch.Tensor:
    """Create and prepopulate a KV cache with context data.

    Args:
        k_contexts: List of key context tensors for each sequence
        v_contexts: List of value context tensors for each sequence
        seq_lens: List of sequence lengths
        block_size: Size of each block
        num_kv_heads: Number of KV heads
        head_size: Size of each head
        dtype: Data type for the cache
        device: Device to create the cache on
        num_blocks: Total number of blocks in the cache
        block_table: Block table tensor to populate
        randomize_blocks: Whether to randomly permute blocks
                          or use sequential order

    Returns:
        Tuple of (kv_cache, updated_block_table)
    """
    batch_size = len(k_contexts)
    seq_lens = common_attn_metadata.seq_lens_cpu
    query_lens = common_attn_metadata.query_start_loc_cpu[1:] - common_attn_metadata.query_start_loc_cpu[:-1]
    context_lens = common_attn_metadata.num_computed_tokens_cpu
    block_table = common_attn_metadata.block_table_tensor
    slot_mapping = common_attn_metadata.slot_mapping

    # Create KV cache
    kv_cache = torch.empty(2, num_blocks, block_size, num_kv_heads, head_size, dtype=dtype, device=device)
    kv_cache_flat = kv_cache.view(2, -1, num_kv_heads, head_size)

    # Populate the cache with the context tokens
    # Start from block_id=1 since block_id=0 is considered the null block
    start_block_idx = 1
    for i in range(batch_size):
        k_context, v_context = k_contexts[i], v_contexts[i]
        start = start_block_idx * block_size
        end = start + k_context.shape[0]
        kv_cache_flat[0, start:end, ...] = k_context
        kv_cache_flat[1, start:end, ...] = v_context

        # Stay block aligned and allocate enough blocks for the new tokens
        start_block_idx += cdiv(int(seq_lens[i]), block_size)

    blocks_end = start_block_idx

    # Permute the context blocks (excluding block 0 which is null)
    if randomize_blocks:
        # Random permutation starting from block 1
        perm = torch.randperm(blocks_end - 1) + 1
    else:
        # Sequential order starting from block 1
        perm = torch.arange(1, blocks_end)

    inv_perm = torch.zeros(blocks_end, dtype=torch.long, device=device)
    # Add 1 to account for starting from block 1
    inv_perm[1:] = torch.argsort(perm) + 1
    kv_cache[:, 1:blocks_end, ...] = kv_cache[:, perm, ...]

    # Construct the right block table
    # Start from block_id=1 since block_id=0 is considered the null block
    start_block_idx = 1
    for i in range(batch_size):
        num_blocks_for_seq = cdiv(int(seq_lens[i]), block_size)
        start = start_block_idx
        end = start + num_blocks_for_seq
        block_table[i, :num_blocks_for_seq] = inv_perm[start:end]
        start_block_idx += num_blocks_for_seq

        # Create a realistic slot mapping that corresponds to the block table
    for i in range(batch_size):
        token_offsets = torch.arange(int(query_lens[i])) + int(context_lens[i])
        block_indices = token_offsets // block_size
        token_inter_block_offsets = token_offsets % block_size
        start = common_attn_metadata.query_start_loc_cpu[i]
        end = common_attn_metadata.query_start_loc_cpu[i + 1]
        slot_mapping[start:end] = block_table[i, block_indices] * block_size + token_inter_block_offsets.to(device)

    return kv_cache


@functools.cache  # only run once per process
def setup_distributed(device):
    # Each process needs to use a different port.
    device_idx = torch.device(device).index
    port = 8889 + device_idx
    print(device, device_idx, port)

    os.environ["RANK"] = "0"
    os.environ["WORLD_SIZE"] = "1"
    os.environ["MASTER_ADDR"] = "localhost"
    os.environ["MASTER_PORT"] = str(port)
    init_distributed_environment()
    ensure_model_parallel_initialized(1, 1)<|MERGE_RESOLUTION|>--- conflicted
+++ resolved
@@ -10,15 +10,12 @@
 from typing import Optional, Union
 
 import torch
-<<<<<<< HEAD
 
 try:
     from vllm.attention.backends.registry import AttentionBackendEnum
 except ImportError:
     AttentionBackendEnum = None  # type: ignore
-=======
 from vllm import _custom_ops as ops
->>>>>>> 11120971
 from vllm.config import (
     CacheConfig,
     CompilationConfig,
@@ -29,22 +26,20 @@
     SchedulerConfig,
     VllmConfig,
 )
-<<<<<<< HEAD
 
 try:
     from vllm.config.model import ModelDType
 except Exception:  # pragma: no cover - compatibility with older vLLM installs
     from typing import Union as _Union
 
-    import torch as _torch
-
-    ModelDType = _Union[str, _torch.dtype]  # type: ignore[misc]
+    ModelDType = _Union[str, torch.dtype]  # type: ignore[misc]
 from vllm.platforms import current_platform
 
 try:
     from vllm.platforms import _Backend  # type: ignore
 except Exception:
     _Backend = None  # type: ignore
+
 try:
     from vllm.utils import STR_DTYPE_TO_TORCH_DTYPE, cdiv, resolve_obj_by_qualname
 except ImportError:
@@ -52,12 +47,9 @@
     from vllm.utils.import_utils import resolve_obj_by_qualname  # type: ignore
     from vllm.utils.math_utils import cdiv  # type: ignore
     from vllm.utils.torch_utils import STR_DTYPE_TO_TORCH_DTYPE  # type: ignore
-=======
+
 from vllm.distributed import init_distributed_environment
 from vllm.distributed.parallel_state import ensure_model_parallel_initialized
-from vllm.platforms import _Backend, current_platform
-from vllm.utils import STR_DTYPE_TO_TORCH_DTYPE, cdiv, resolve_obj_by_qualname
->>>>>>> 11120971
 from vllm.v1.attention.backends.utils import CommonAttentionMetadata
 from vllm.v1.kv_cache_interface import FullAttentionSpec
 
